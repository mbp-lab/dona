/* main */
/*
@media (min-width: 576px) {}

@media (min-width: 768px) {}

@media (min-width: 992px) {}

@media (min-width: 1200px) {}
*/

.bgImage {
    width: 100%;
    background-size: cover;
    background-attachment: fixed;
    -o-background-size:cover;
    -moz-background-size:cover;
    -webkit-background-size:cover;
    background-position: center;
    background-repeat: no-repeat;
    background-image: url("/assets/images/backgroud3_4_compressed.jpg");
}

@media (min-device-width: 400px) {
    .bgImage {
        width: 100%;
        background-size: cover;
        background-attachment: fixed;
        -o-background-size:cover;
        -moz-background-size:cover;
        -webkit-background-size:cover;
        background-position: center;
        background-repeat: no-repeat;
        background-image: url("/assets/images/background_compressed.jpg");
    }
}

.main-container {
    display: flex;
    flex-direction: column;
    min-height: 100vh;
}

.logo {
    width: 36px;
    height: 36px;
}

.main-dhc-logo {
    border: 10px solid #FFFFFF;
    background: #FFFFFF;
    text-align: center;
}

.main-body {
  font-family: PT Sans;
    flex: 1 0;
  color: #666;
}


.main-body-column {
    width: 90%;
}

@media (min-width: 576px) {
    .main-body-column {
        width: 95%;
    }
}

@media (min-width: 768px) {
    .main-body-column {
        width: 95%;
    }
}

@media (min-width: 992px) {
    .main-body-column {
        width: 900px;
    }
}

@media (min-width: 1200px) {
    .main-body-column {
        width: 900px
    }
}

.main-body a:not(.btn) {
    text-decoration: underline;
    color: #36b3a8;
}

.serif-text {
    color: #666666;
}

.headline {
    font-size: 36px;
    color: #666666;
    margin-top: 10px;
}

.headline0 {
    font-size: 42px;
    color: #666666;
}

.headline2 {
    font-size: 28px;
    color: #666666;
}

.colorHeadline {
    color: #36b3a8;
    text-transform: uppercase;
    font-size: 28px;
    font-weight: 900;
}


.paragraph {
    margin-bottom: 2em;
    margin-top: 2em;
    font-size: 18px;
    color: #666666;
    font-family: PT Sans;
    text-align: left;
}

@media (min-width: 576px) {
    .paragraph {
        margin-bottom: 2em;
        margin-top: 2em;
        font-size: 18px;
        color: #666666;
        font-family: PT Sans;
        text-align: center;
    }
}

.modalMaxWidth {
    max-width: 1140px;
}

@media (min-width: 1294px) {
    #header-hpi-logo {
        order: 1
    }

    #header-uni-logo {
        order: 3
    }

    #header-content {
        order: 2
    }
}

/* landing page */

.wide-top-margin {
    margin-top: 40px;
}

.landing-header {
    width: 98%;
    margin-bottom: 50px;
}

@media (min-width: 768px) {
    .landing-header {
        width: 700px;
        margin-bottom: 150px;
    }
}

@media (min-width: 992px) {
    .landing-header {
        width: 700px;
        margin-bottom: 150px;
    }
}

@media (min-width: 1200px) {
    .landing-header {
        width: 700px;
        margin-bottom: 150px;
    }
}




.header {

  font-family: PT Sans;
    background-color: rgba(0,0,0,0.5);
    border-radius: 1.5rem;

}

.headerNoMargin {
    font-family: PT Sans;
    background-color: rgba(0,0,0,0.5);
    border-radius: 1.5rem;

}


.languageSelect {
    font-weight: 800 !important;
    font-size: 12px !important;
    padding: 10px 20px 10px 20px !important;
    border-radius: 16px !important;
    background: white !important;
    color: #404040 !important;
    text-decoration: none !important;
}


.languageSelect:hover {
    background: #E2E2E2 !important;
    color: #404040 !important;
}

.languageSelectOption {
    font-weight: 800 !important;
    font-size: 12px !important;
    background: white !important;
    color: #404040 !important;
    text-decoration: none !important;
}

.languageSelectOption:hover {
    background: #f1f1f1 !important;
    color: #404040 !important;
<<<<<<< HEAD
}

.landing-container {
    margin-bottom: -2rem;
=======
>>>>>>> dc25b7d5
}

.landing-subtitle {
    color: #36b3a8;
    text-transform: uppercase;
    font-size: 20px;
    font-weight: 900;
}

.landing-column-image {
    height: 170px;
    margin-bottom: 1rem;
}

.landing-column-feedback-image {
    height: 170px;
    width: 310px;
    margin-bottom: 1rem;
}

.landing-column-text {
    font-size: 18px;
    color: #666666;
}


.landing-header-headline {
    font-size: 48px;
    font-weight: 800;
}

.landing-header-text {
    color: white;
    font-size: 26px;
    font-weight: 600;
    padding-left: 20px;
    padding-right: 20px;
    margin-top: 1em;
}

/* data protection */

.data-protection-paragraph {
    /*
    margin-bottom: 5px;
    margin-top: 1em;
    font-size: 18px;
    color: #666666;
     */
    font-size: 18px;
    text-align: left;
}

.data-protection-headline {
    font-weight: bold;
    /*
    font-size: 28px;
    color: #666666;
    margin-top: 10px;

     */
}

.data-protection-subheadline {
    font-size: 24px;
}

.data-protection-page {
    width: 950px;
}

/* donation info */

.donation-info-image {
    max-width: 100%;
    margin-top: 10px;
    min-width: 100%;
}


/* footer */

.footer-container {
  font-family: PT Sans;
    min-height: 120px;
}


.footer-forward-button {
    font-weight: 800;
    font-size: 24px;
    width: 100%;
    padding: 10px 20px 10px 20px;
    border-radius: 16px;
    background: #35b1a6;
    color: white !important;
    margin-bottom: 4em;
    text-decoration: none;
}

@media (min-width: 576px) {
    .footer-forward-button {
        font-weight: 800;
        font-size: 24px;
        width: 275px;
        padding: 10px 20px 10px 20px;
        border-radius: 16px;
        background: #35b1a6;
        color: white !important;
        margin-bottom: 2em;
        text-decoration: none;
    }
}

.footer-forward-button-margin {
    margin-left: 0;
    font-weight: 800;
    font-size: 24px;
    width: 100%;
    padding: 10px 20px 10px 20px;
    border-radius: 16px;
    background: #35b1a6;
    color: white !important;
    margin-bottom: 1em;
    text-decoration: none;
}

@media (min-width: 576px) {
    .footer-forward-button-margin {
        margin-left: 8px;
        font-weight: 800;
        font-size: 24px;
        width: 275px;
        padding: 10px 20px 10px 20px;
        border-radius: 16px;
        background: #35b1a6;
        color: white !important;
        margin-bottom: 2em;
        text-decoration: none;
    }
}



@media (min-width: 576px) {
    .report-problem-button-footer {
        min-width: 190px !important;
        font-weight: 800 !important;
        font-size: 12px !important;
        padding: 10px 20px 10px 20px !important;
        border-radius: 16px !important;
        background: #888 !important;
        color: white !important;
        text-decoration: none !important;
    }
}

.report-problem-button-footer {
    min-width: 100px !important;
    font-weight: 800 !important;
    font-size: 10px !important;
    padding: 5px 10px 5px 10px !important;
    border-radius: 16px !important;
    background: #888 !important;
    color: white !important;
    text-decoration: none !important;
}

.report-problem-button-footer:hover {
    background: #555 !important;
    color: white !important;
}

.report-problem-button-header {
    font-weight: 800 !important;
    font-size: 12px !important;
    padding: 10px 20px 10px 20px !important;
    border-radius: 16px !important;
    background: white !important;
    color: #404040 !important;
    text-decoration: none !important;
}

.report-problem-button-header:hover {
    background: #E2E2E2 !important;
    color: #404040 !important;
}

.modal-forward-button {
    font-weight: 800;
    font-size: 24px;
    min-width: 213px;
    padding: 10px 20px 10px 20px;
    border-radius: 16px;
    background: #35b1a6;
    color: white !important;
    text-decoration: none;
    margin-top: 2em;
}

.footer-forward-button:hover {
    background: #23766f;
    color: white !important;
}


.footer-backward-button {
    font-weight: 800;
    font-size: 24px;
    width: 100%;
    padding: 10px 20px;
    border-radius: 16px;
    color: white !important;
    background: #888;
    margin-bottom: 2em;
    text-decoration: none;
}

@media (min-width: 576px) {
    .footer-backward-button {
        font-weight: 800;
        font-size: 24px;
        width: 275px;
        padding: 10px 20px;
        border-radius: 16px;
        color: white !important;
        background: #888;
        margin-bottom: 2em;
        text-decoration: none;
    }
}

.footer-backward-button:hover {
    background: #555;
    color: white !important;
}

.footer-links {

    position: absolute;
    bottom: 10px;
    left: 10px;
}

.footer-links-above {
    width: 180px;
    position: absolute;
    bottom: 60px;
    left: 10px;
}


/* feedback page */

.feedback-stats-deck {
    background: #F5F5F6;
    padding-bottom: 30px;
}

.feedback-stats-card {
    border: none;
    background: #F5F5F6;
}

.insights-box-white {
  background-image: url("/assets/images/bubbleLeft.svg");
  background-repeat: no-repeat;
  min-width: 150px;
  min-height: 80px;
  padding-left: 30px;
  padding-top: 18px;
}


.insights-box-blue {
  background-image: url("/assets/images/bubbleRight.svg");
  background-repeat: no-repeat;
  min-width: 150px;
  min-height: 80px;
  padding-left: 30px;
  padding-top: 18px;
}

.insights-header {
    font-size: 24px;
    font-weight: 300;
    color: rgba(0,0,0,0.55);
    line-height: 20px;
    padding-top: 30px;
}

.insights-message-number {
    font-size: 24px;
    font-family: Roboto;
    font-weight: 300;
    color: rgba(0,0,0,0.55);
    line-height: 10px;
    padding-top: 5px;
}

.insights-body {
    font-size: 14px;
    font-family: Roboto;
    font-weight: 500;
    color: rgba(0,0,0,0.55);
    line-height: 17px;
}

.insights-caption {
    padding-left: 10px;
    line-height: 0px;
    color: rgba(0,0,0,0.55);
    font-size: 14px;
}

.top {
    margin-top: 1em;
}

.big-top {
    margin-top: 2em;
}

.insights-title {
    font-size: 16px;
    letter-spacing: 0;
    text-align: center;
}

.insights-text {
    font-weight: 300;
    font-size: 14px;
    line-height: 20px;
}

.text {
  max-width: 600px;
  width: 100%;
  line-height: 24px;
  text-align: left;
  color: #404040;
  padding: 20px;
}

/* donation page */

.donate-collapse-button {
    font-weight: 800;
    font-size: 24px;
    min-width: 213px;
    width: 100%;
    padding: 10px 20px 10px 20px;
    /*margin-left: 2em;*/
    border-radius: 16px;
    background: #35b1a6;
    color: white !important;
    text-decoration: none;
}

.disabled-input {
  background: lightgrey
}


.donationprogress .progress {
    height: 25px;
}

.donationprogress .progress-bar {
    background-color: #36b3a8
}

.message-card {
    border-radius: 2em;
    min-width: 15em;
}

.message-card-heading {
    font-weight: 400px;
    font-size: 18px;
    margin-top: 0.25em;
    margin-bottom: 0.25em;
}

.message-card-text {
    margin-left: 0.5em;
    font-style: italic;
    text-overflow: ellipsis;
    white-space: nowrap;
    overflow: hidden;
}

.carousel-item {
    margin-right: 0;
    -webkit-box-align: center;
    -ms-flex-align: center;
    align-items: center;
}

@media (min-width: 768px) {
  /* show 3 items */
  .carousel-inner .active,
  .carousel-inner .active + .carousel-item,
  .carousel-inner .active + .carousel-item + .carousel-item {
    display: block;
  }

  .carousel-inner .carousel-item.active:not(.carousel-item-right):not(.carousel-item-left),
  .carousel-inner .carousel-item.active:not(.carousel-item-right):not(.carousel-item-left) + .carousel-item,
  .carousel-inner .carousel-item.active:not(.carousel-item-right):not(.carousel-item-left) + .carousel-item + .carousel-item {
    transition: none;
  }

  .carousel-inner .carousel-item-next,
  .carousel-inner .carousel-item-prev {
    position: relative;
    transform: translate3d(0, 0, 0);
  }

  .carousel-inner .active.carousel-item + .carousel-item + .carousel-item + .carousel-item {
    position: absolute;
    top: 0;
    right: -33.3333%;
    z-index: -1;
    display: block;
    visibility: visible;
  }

  /* left or forward direction */
  .active.carousel-item-left + .carousel-item-next.carousel-item-left,
  .carousel-item-next.carousel-item-left + .carousel-item,
  .carousel-item-next.carousel-item-left + .carousel-item + .carousel-item,
  .carousel-item-next.carousel-item-left + .carousel-item + .carousel-item + .carousel-item {
    position: relative;
    transform: translate3d(-100%, 0, 0);
    visibility: visible;
  }

  /* farthest right hidden item must be abso position for animations */
   .carousel-inner .carousel-item-prev.carousel-item-right {
    position: absolute;
    top: 0;
    left: 0;
    z-index: -1;
    display: block;
    visibility: visible;
  }

  /* right or prev direction */
  .active.carousel-item-right + .carousel-item-prev.carousel-item-right,
  .carousel-item-prev.carousel-item-right + .carousel-item,
  .carousel-item-prev.carousel-item-right + .carousel-item + .carousel-item,
  .carousel-item-prev.carousel-item-right + .carousel-item + .carousel-item + .carousel-item {
    position: relative;
    transform: translate3d(100%, 0, 0);
    visibility: visible;
    display: block;
    visibility: visible;
  }
}


.carousel-deidentified-preview .carousel-control-prev-icon {
  background-image: url("data:image/svg+xml;charset=utf8,%3Csvg xmlns='http://www.w3.org/2000/svg' fill='%23666' viewBox='0 0 8 8'%3E%3Cpath d='M5.25 0l-4 4 4 4 1.5-1.5-2.5-2.5 2.5-2.5-1.5-1.5z'/%3E%3C/svg%3E") !important;
}

.carousel-deidentified-preview .carousel-control-next-icon {
  background-image: url("data:image/svg+xml;charset=utf8,%3Csvg xmlns='http://www.w3.org/2000/svg' fill='%23666' viewBox='0 0 8 8'%3E%3Cpath d='M2.75 0l-1.5 1.5 2.5 2.5-2.5 2.5 1.5 1.5 4-4-4-4z'/%3E%3C/svg%3E") !important;
}

/* consent dialog */

.consent-button {
    font-size: 18px;
    font-weight: normal;
    width: 150px;
    min-width: 150px;
    margin-bottom: 0px;
    padding: 5px 0px;
    border-radius: 10px;
}

/* multiple pages */

.bullet-number {
  font-weight: 500;
  font-size: smaller;
  opacity: 0.8;
}

.bullet-number .fa-stack-1x {
  font-size: medium;
  color: white;
  opacity: 1;
}

/* mobileAlertModal */

.modalMobileAlert .modalMobileAlert-body {
    overflow-y: auto;
}<|MERGE_RESOLUTION|>--- conflicted
+++ resolved
@@ -53,9 +53,9 @@
 }
 
 .main-body {
-  font-family: PT Sans;
+    font-family: PT Sans;
     flex: 1 0;
-  color: #666;
+    color: #666;
 }
 
 
@@ -195,7 +195,7 @@
 
 .header {
 
-  font-family: PT Sans;
+    font-family: PT Sans;
     background-color: rgba(0,0,0,0.5);
     border-radius: 1.5rem;
 
@@ -236,13 +236,6 @@
 .languageSelectOption:hover {
     background: #f1f1f1 !important;
     color: #404040 !important;
-<<<<<<< HEAD
-}
-
-.landing-container {
-    margin-bottom: -2rem;
-=======
->>>>>>> dc25b7d5
 }
 
 .landing-subtitle {
@@ -326,7 +319,7 @@
 /* footer */
 
 .footer-container {
-  font-family: PT Sans;
+    font-family: PT Sans;
     min-height: 120px;
 }
 
@@ -508,22 +501,22 @@
 }
 
 .insights-box-white {
-  background-image: url("/assets/images/bubbleLeft.svg");
-  background-repeat: no-repeat;
-  min-width: 150px;
-  min-height: 80px;
-  padding-left: 30px;
-  padding-top: 18px;
+    background-image: url("/assets/images/bubbleLeft.svg");
+    background-repeat: no-repeat;
+    min-width: 150px;
+    min-height: 80px;
+    padding-left: 30px;
+    padding-top: 18px;
 }
 
 
 .insights-box-blue {
-  background-image: url("/assets/images/bubbleRight.svg");
-  background-repeat: no-repeat;
-  min-width: 150px;
-  min-height: 80px;
-  padding-left: 30px;
-  padding-top: 18px;
+    background-image: url("/assets/images/bubbleRight.svg");
+    background-repeat: no-repeat;
+    min-width: 150px;
+    min-height: 80px;
+    padding-left: 30px;
+    padding-top: 18px;
 }
 
 .insights-header {
@@ -579,12 +572,12 @@
 }
 
 .text {
-  max-width: 600px;
-  width: 100%;
-  line-height: 24px;
-  text-align: left;
-  color: #404040;
-  padding: 20px;
+    max-width: 600px;
+    width: 100%;
+    line-height: 24px;
+    text-align: left;
+    color: #404040;
+    padding: 20px;
 }
 
 /* donation page */
@@ -603,7 +596,7 @@
 }
 
 .disabled-input {
-  background: lightgrey
+    background: lightgrey
 }
 
 
@@ -643,74 +636,74 @@
 }
 
 @media (min-width: 768px) {
-  /* show 3 items */
-  .carousel-inner .active,
-  .carousel-inner .active + .carousel-item,
-  .carousel-inner .active + .carousel-item + .carousel-item {
-    display: block;
-  }
-
-  .carousel-inner .carousel-item.active:not(.carousel-item-right):not(.carousel-item-left),
-  .carousel-inner .carousel-item.active:not(.carousel-item-right):not(.carousel-item-left) + .carousel-item,
-  .carousel-inner .carousel-item.active:not(.carousel-item-right):not(.carousel-item-left) + .carousel-item + .carousel-item {
-    transition: none;
-  }
-
-  .carousel-inner .carousel-item-next,
-  .carousel-inner .carousel-item-prev {
-    position: relative;
-    transform: translate3d(0, 0, 0);
-  }
-
-  .carousel-inner .active.carousel-item + .carousel-item + .carousel-item + .carousel-item {
-    position: absolute;
-    top: 0;
-    right: -33.3333%;
-    z-index: -1;
-    display: block;
-    visibility: visible;
-  }
-
-  /* left or forward direction */
-  .active.carousel-item-left + .carousel-item-next.carousel-item-left,
-  .carousel-item-next.carousel-item-left + .carousel-item,
-  .carousel-item-next.carousel-item-left + .carousel-item + .carousel-item,
-  .carousel-item-next.carousel-item-left + .carousel-item + .carousel-item + .carousel-item {
-    position: relative;
-    transform: translate3d(-100%, 0, 0);
-    visibility: visible;
-  }
-
-  /* farthest right hidden item must be abso position for animations */
-   .carousel-inner .carousel-item-prev.carousel-item-right {
-    position: absolute;
-    top: 0;
-    left: 0;
-    z-index: -1;
-    display: block;
-    visibility: visible;
-  }
-
-  /* right or prev direction */
-  .active.carousel-item-right + .carousel-item-prev.carousel-item-right,
-  .carousel-item-prev.carousel-item-right + .carousel-item,
-  .carousel-item-prev.carousel-item-right + .carousel-item + .carousel-item,
-  .carousel-item-prev.carousel-item-right + .carousel-item + .carousel-item + .carousel-item {
-    position: relative;
-    transform: translate3d(100%, 0, 0);
-    visibility: visible;
-    display: block;
-    visibility: visible;
-  }
+    /* show 3 items */
+    .carousel-inner .active,
+    .carousel-inner .active + .carousel-item,
+    .carousel-inner .active + .carousel-item + .carousel-item {
+        display: block;
+    }
+
+    .carousel-inner .carousel-item.active:not(.carousel-item-right):not(.carousel-item-left),
+    .carousel-inner .carousel-item.active:not(.carousel-item-right):not(.carousel-item-left) + .carousel-item,
+    .carousel-inner .carousel-item.active:not(.carousel-item-right):not(.carousel-item-left) + .carousel-item + .carousel-item {
+        transition: none;
+    }
+
+    .carousel-inner .carousel-item-next,
+    .carousel-inner .carousel-item-prev {
+        position: relative;
+        transform: translate3d(0, 0, 0);
+    }
+
+    .carousel-inner .active.carousel-item + .carousel-item + .carousel-item + .carousel-item {
+        position: absolute;
+        top: 0;
+        right: -33.3333%;
+        z-index: -1;
+        display: block;
+        visibility: visible;
+    }
+
+    /* left or forward direction */
+    .active.carousel-item-left + .carousel-item-next.carousel-item-left,
+    .carousel-item-next.carousel-item-left + .carousel-item,
+    .carousel-item-next.carousel-item-left + .carousel-item + .carousel-item,
+    .carousel-item-next.carousel-item-left + .carousel-item + .carousel-item + .carousel-item {
+        position: relative;
+        transform: translate3d(-100%, 0, 0);
+        visibility: visible;
+    }
+
+    /* farthest right hidden item must be abso position for animations */
+    .carousel-inner .carousel-item-prev.carousel-item-right {
+        position: absolute;
+        top: 0;
+        left: 0;
+        z-index: -1;
+        display: block;
+        visibility: visible;
+    }
+
+    /* right or prev direction */
+    .active.carousel-item-right + .carousel-item-prev.carousel-item-right,
+    .carousel-item-prev.carousel-item-right + .carousel-item,
+    .carousel-item-prev.carousel-item-right + .carousel-item + .carousel-item,
+    .carousel-item-prev.carousel-item-right + .carousel-item + .carousel-item + .carousel-item {
+        position: relative;
+        transform: translate3d(100%, 0, 0);
+        visibility: visible;
+        display: block;
+        visibility: visible;
+    }
 }
 
 
 .carousel-deidentified-preview .carousel-control-prev-icon {
-  background-image: url("data:image/svg+xml;charset=utf8,%3Csvg xmlns='http://www.w3.org/2000/svg' fill='%23666' viewBox='0 0 8 8'%3E%3Cpath d='M5.25 0l-4 4 4 4 1.5-1.5-2.5-2.5 2.5-2.5-1.5-1.5z'/%3E%3C/svg%3E") !important;
+    background-image: url("data:image/svg+xml;charset=utf8,%3Csvg xmlns='http://www.w3.org/2000/svg' fill='%23666' viewBox='0 0 8 8'%3E%3Cpath d='M5.25 0l-4 4 4 4 1.5-1.5-2.5-2.5 2.5-2.5-1.5-1.5z'/%3E%3C/svg%3E") !important;
 }
 
 .carousel-deidentified-preview .carousel-control-next-icon {
-  background-image: url("data:image/svg+xml;charset=utf8,%3Csvg xmlns='http://www.w3.org/2000/svg' fill='%23666' viewBox='0 0 8 8'%3E%3Cpath d='M2.75 0l-1.5 1.5 2.5 2.5-2.5 2.5 1.5 1.5 4-4-4-4z'/%3E%3C/svg%3E") !important;
+    background-image: url("data:image/svg+xml;charset=utf8,%3Csvg xmlns='http://www.w3.org/2000/svg' fill='%23666' viewBox='0 0 8 8'%3E%3Cpath d='M2.75 0l-1.5 1.5 2.5 2.5-2.5 2.5 1.5 1.5 4-4-4-4z'/%3E%3C/svg%3E") !important;
 }
 
 /* consent dialog */
@@ -728,15 +721,15 @@
 /* multiple pages */
 
 .bullet-number {
-  font-weight: 500;
-  font-size: smaller;
-  opacity: 0.8;
+    font-weight: 500;
+    font-size: smaller;
+    opacity: 0.8;
 }
 
 .bullet-number .fa-stack-1x {
-  font-size: medium;
-  color: white;
-  opacity: 1;
+    font-size: medium;
+    color: white;
+    opacity: 1;
 }
 
 /* mobileAlertModal */
