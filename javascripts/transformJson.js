--- conflicted
+++ resolved
@@ -16,12 +16,8 @@
     var dataSourceString = ""
     if (dataSource === "Facebook") {
         conversation["selected"] = jsonContent.selected
-<<<<<<< HEAD
-        dataSourceString = "F";
-=======
     } else if (dataSource === "Instagram") {
         conversation["selected"] = jsonContent.selected
->>>>>>> 9145d0bc
     } else if (dataSource === "WhatsApp") {
         conversation["selected"] = true
         dataSourceString = "W";
@@ -35,18 +31,12 @@
     //console.log("allPromises:", allPromises)
 
     let transformedMessages = transformMessages(jsonContent["messages"])
-<<<<<<< HEAD
-    conversation["messages"] = transformedMessages.transformedMessages;
+    conversation["messages"] = transformedMessages.transformedMessages
+    conversation["messages_audio"] = transformedMessages.transformedMessagesAudio
     conversation["donation_data_source_type"] = dataSource;
     conversation["conversation_pseudonym"] = "Chat" + " " + dataSourceString + (index + 1);
+
     return { conversation: conversation, earliestDate: transformedMessages.earliestDate, latestDate: transformedMessages.latestDate };
-=======
-    conversation["messages"] =  transformedMessages.transformedMessages
-    conversation["messages_audio"] = transformedMessages.transformedMessagesAudio
-    conversation["donation_data_source_type"] = dataSource;
-
-    return {conversation: conversation, earliestDate: transformedMessages.earliestDate, latestDate: transformedMessages.latestDate};
->>>>>>> 9145d0bc
 };
 
 function translateIfGroupConversation(participants) {
@@ -98,11 +88,7 @@
 
 
     });
-<<<<<<< HEAD
-    return { transformedMessages, earliestDate, latestDate };
-=======
-    return {transformedMessages, transformedMessagesAudio, earliestDate, latestDate};
->>>>>>> 9145d0bc
+    return { transformedMessages, transformedMessagesAudio, earliestDate, latestDate };
 };
 
 module.exports = transformJson;