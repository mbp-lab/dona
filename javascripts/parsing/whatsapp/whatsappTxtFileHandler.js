--- conflicted
+++ resolved
@@ -128,11 +128,8 @@
             // in this case its not a group chat
             let valueToCompare = wordCountObj.wordCountDonor/wordCountObj.wordCount
             if (valueToCompare <= 0.1 || valueToCompare >= 0.9) {
-<<<<<<< HEAD
                 //console.log(wordCountObj.wordCountDonor)
                 //console.log(wordCountObj.wordCount)
-=======
->>>>>>> dc25b7d5
                 rejectionReason = true
                 return;
             }
@@ -140,12 +137,9 @@
             // in this case it is a group chat
             let valueToCompare = wordCountObj.wordCountDonor/(wordCountObj.wordCount/wordCountObj.participants.length)
             if (valueToCompare <= 0.1 || valueToCompare >= 0.9) {
-<<<<<<< HEAD
                 //console.log(wordCountObj.wordCountDonor)
                 //console.log(wordCountObj.wordCount)
                 //console.log(wordCountObj.participants.length)
-=======
->>>>>>> dc25b7d5
                 rejectionReason = true
                 return;
             }
@@ -279,7 +273,7 @@
             }
 
             return result;
-        })
+        });
 
     function getDeIdentifiedId(name) {
         const i18nSupport = $('#i18n-support'); // TODO: This file should not be allowed to access jquery
