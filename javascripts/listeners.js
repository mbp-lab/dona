const facebookZipFileHandler = require('./parsing/facebook/facebookZipFileHandler');
const whatsappTxtFileHandler = require('./parsing/whatsapp/whatsappTxtFileHandler');
const instagramZipFileHandler = require('./parsing/instagram/instagramZipFileHandler');
const createChooseChatsModal = require('./createChooseChatsModal')



const transformJson = require('./transformJson');
const progressBar = require('./progressBar')
const renderTable = require('./showResultsInTable');
const renderUserIDMapping = require('./showUserIdMapping')
const hammerJs = require('hammerjs');
const messageService = require('./messageService');
const deidentifyNamesWithStars = require("./deidentifyNamesWithStars");
const JSZip = require("jszip");
const whatsappZipFileHandler = require("./parsing/whatsapp/whatsappZipFileHandler");


function addListeners() {

    // this is so that when a modal is open, clicking the back button will close the modal
    if (window.history && window.history.pushState) {

        $('.modal').on('show.bs.modal', function (e) {
           window.history.pushState('openModal', null, './more');
        });

        let pushedState = false;

        $(window).on('popstate', function () {
            if (!pushedState) {
                $('.modal:visible').each(function() {
                    if (this.id === 'donorIdInput-dialog') {
                        window.history.pushState('donorIdInput', null, './donorIdInput');
                        pushedState = true;
                    }
                });
                $('.modal:not(#donorIdInput-dialog)').modal('hide');
            } else {
                $('.modal').modal('hide');
                pushedState = false;
            }
        });

        $('.modal').on('hide.bs.modal', function (e) {
            if (window.history.state === "openModal") {
                window.history.back()
            } else if (window.history.state === "donorIdInput") {
                window.history.back()
            }
        });
    }

    $('#openDonorIdInput').click(function(e) {
        e.preventDefault();
        $('#consent-dialog').modal('hide');
        $('#donorIdInput-dialog').modal('show');
    });

    $("#donationIdInput").on("change", (e) => {
        let donorIdInput = e.target.value
        $("#donorIdInputValue").attr('value', donorIdInput);
    })

    $("#btn-fb-download-finished").on("click", function (e) {
        e.preventDefault();d
        $(".enable-after-fb-download").attr("disabled", false);
        $(".enable-after-fb-download").removeClass("disabled");
    })

    $("#submit-de-identified").on("click", function (e) {
        $(".selectorsAndInputs").addClass('disabled');
        $('.selectorsAndInputs').attr('disabled','disabled');

        $(".accordion").addClass('d-none');
        $("#anonymizationTextHeadlines").addClass('d-none');
        $("#backAndForwardButtons").addClass('d-none');
        $("#spinner-submit-div").removeClass('d-none');
        $('.languageSelectButton').addClass('d-none')

        // show message if loading takes longer than 30 seconds - possible reasons for long loadtime
        setTimeout(() => $("#show-if-loading-long").removeClass('d-none'), 30000)

        //$('#submit-de-identified').prop('disabled', true);

    })


    $(".viewRawJson").on("click", function (e) {
        //Open a new tab and dumb the json into it
        e.preventDefault();
        var newTab = window.open();
        newTab.document.open();
        newTab.document.write($("#inputJson").val());
        newTab.document.close();
    });

    if ($("#carousel-deidentified-preview").length) {
        var hammer = new hammerJs(document.querySelector("#carousel-deidentified-preview"));
        hammer.on('swipeleft', function () {
            $("#carousel-deidentified-preview").carousel('next');
        });
        hammer.on('swiperight', function () {
            $("#carousel-deidentified-preview").carousel('prev');
        });

        $("#carousel-deidentified-preview").on("slide.bs.carousel", function (e) {
            var $e = $(e.relatedTarget);
            var idx = $e.index();
            var itemsPerSlide = 3;
            var totalItems = $(".carousel-item").length;

            if (idx >= totalItems - (itemsPerSlide - 1)) {
                var it = itemsPerSlide - (totalItems - idx);
                for (var i = 0; i < it; i++) {
                    // append slides to end
                    if (e.direction == "left") {
                        $(".carousel-item")
                            .eq(i)
                            .appendTo(".carousel-inner");
                    } else {
                        $(".carousel-item")
                            .eq(0)
                            .appendTo($(this).find(".carousel-inner"));
                    }
                }
            }
        });
    }

    $("#offline-consent-donor-id-txt").on("change keyup paste", function () {
        const currentText = $("#offline-consent-donor-id-txt").val();
        if (currentText) {
            $("#submit-donor-id-btn").show();
            $("#use-online-consent-btn").hide();
        }
        else {
            $("#submit-donor-id-btn").hide();
            $("#use-online-consent-btn").show();
        }
    })

    $('.has-animation').each(function (index) {
        $(this).delay($(this).data('delay')).queue(function () {
            $(this).addClass('animate-in');
        });
    });

    setUpFileHandler();

    handleUnsupportedBrowsers();
}

function handleUnsupportedBrowsers() {

    var userAgent = navigator.userAgent.toLowerCase()

    // check if user is using IE as we know the site does not look correct
    // code taken from https://stackoverflow.com/questions/19999388/check-if-user-is-using-ie
    if (userAgent.indexOf("MSIE") > -1 || userAgent.match(/Trident.*rv\:11\./)) {
        $("#unsupported-browser-warning").removeClass("d-none");
    }


}

function setUpFileHandler() {
    let earlierSuccess = false
    let currentError = false
    let currentErrorFWI = {
        "Facebook": false,
        "WhatsApp": false,
        "Instagram": false,
    }
    const i18nSupport= $("#i18n-support");
    let donaForMEDonation = {
        "donor_id": i18nSupport.data('donor'),
        "conversations": []
    };
    //let currentFiles = [] // this would be for file removing functionality
    let possibleEarliestDate = 0
    let possibleLatestDate = 0

    $(".donation-file-selector>input[type='file']").on("click", function(evt) {
        //const requiresAlias = evt.currentTarget.getAttribute('data-requires-alias');
        const requiresAlias = false; // TODO: clean up
        const dataSourceName = evt.currentTarget.id;
        if (requiresAlias && !$(`#${dataSourceName}AliasInput`).val()) {
            messageService.showError(i18nSupport.data('error-no-alias'), dataSourceName);
            evt.preventDefault();
        }
    });

    let onFileInputChange = (dataSource, files) => {

        // variables
        let testFileNames;
        let testFileNameLength;

        if (files.length < 1) {
            messageService.hide(dataSource)
            $(".show-on-anonymisation-success" + "-" + dataSource).addClass('d-none');
            $('#submit-de-identified').prop('disabled', true);
            return;
        }

        // toDo: DONOR ID !!
        const donorId = $("#donor_id").val();

        messageService.hide(dataSource)
        progressBar.start(dataSource);

        $(".show-on-anonymisation-success" + "-" + dataSource).addClass('d-none');
        $('#submit-de-identified').prop('disabled', true);

        let handler;

        if (dataSource == "WhatsApp") {
            /*
            for (let i = 0; i < files.length; i++) {
                currentFiles.push(files[i])
            }
             */

            let txtFiles = []
            let zipFiles = []

            // there can be zip or txt files
            // collect all txt files and extract txt files from zip files
            for (let i = 0; i < files.length; i++) {
                if (files[i].type == "text/plain") {
                    txtFiles.push(files[i])
                } else {
                    zipFiles.push(whatsappZipFileHandler(files[i]))
                }
            }

            if (zipFiles.length > 0) {
                handler = Promise.all(zipFiles)
                    .then(res => {
                        // filter out null, null would be other files in the zip that are not .txt
                        return whatsappTxtFileHandler(txtFiles.concat(res.flat().filter(file => file != null)))
                    })
            } else {
                handler = whatsappTxtFileHandler(txtFiles);
            }


<<<<<<< HEAD
        } else {
=======
        } else if (dataSource == "Facebook") {
>>>>>>> d1773f55
            handler = facebookZipFileHandler(files);
        } else {
            handler = instagramZipFileHandler(files);
        }


        handler
            .then((deIdentifiedJson) => {

                // check if names are testFileNames - if so then disable (later in the code) the date selection
                const testFilesContactNames = [
                    "Kyle Adkins",
                    "System",
                    "Donna Patterson",
                    "Dr. Heather Hanson",
                    "Jeffery Hill",
                    "Michelle Morris",
                    "Sherry Flores"
                ]
                testFileNames = true
                testFileNameLength = Object.keys(deIdentifiedJson.participantNameToRandomIds).length === testFilesContactNames.length
                Object.keys(deIdentifiedJson.participantNameToRandomIds).forEach((name) => {
                    testFileNames = testFileNames && testFilesContactNames.includes(name)
                })


                const fileList = $("#" + dataSource + "FileList")
                fileList.empty()

                let fileName

                /* this is also for file removing functionality, the next for loop would then go through the filesForList
                let filesForList = []
                if (dataSource === "WhatsApp") {
                    filesForList = currentFiles
                } else {
                    filesForList = files
                }
                 */
                //let dataSourceClass = "listItemRemove" + dataSource

                for (let i = 0; i < files.length; i++) {
                    fileName = files[i].name
                    // li item with remove button:
                    //fileList.append('<li class="list-group-item">' + fileName + '<button class="btn badge badge-secondary float-right ' + dataSourceClass +'" id="' + fileName + '">' + i18nSupport.data("remove") + '</button> </li>')
                    // li item without remove button
                    fileList.append('<li class="list-group-item">' + fileName + ' </li>')
                }

                // remove methods:
                /*
                // remove method for facebook (there is always only one facebook zip file)
                $(".listItemRemove" + dataSource).click(function (evt) {
                    donaForMEDonation.conversations = donaForMEDonation.conversations.filter((conv) => conv["donation_data_source_type"] !== dataSource)
                    if (dataSource === "Facebook") {
                        let inputObj = JSON.parse($("#inputJson")[0].value)
                        let inputObjConv = inputObj.conversations
                        let filteredConv = inputObjConv.filter((conv) => conv["donation_data_source_type"] !== dataSource)
                        inputObj.conversations = filteredConv
                        $("#inputJson").attr('value', JSON.stringify(inputObj));
                        fileList.empty()
                        $(".show-on-anonymisation-success" + "-" + dataSource).addClass('d-none');
                        messageService.hide(dataSource)
                        console.log("before if", inputObj.conversations)
                        if (inputObj.conversations.length < 1) {
                            console.log(inputObj.conversations)
                            $(".show-on-anonymisation-success").addClass('d-none');
                        }
                    } else if (dataSource === "WhatsApp") {
                        fileList.empty()
                        let tmpCurrentFiles = currentFiles
                        currentFiles = []
                        let newCurrentFiles = Array.from(tmpCurrentFiles).filter((file) => file.name !== evt.target.id)
                        if (newCurrentFiles.length === 0) {
                            console.log("new current files are zero")
                            let inputObj = JSON.parse($("#inputJson")[0].value)
                            let inputObjConv = inputObj.conversations
                            let filteredConv = inputObjConv.filter((conv) => conv["donation_data_source_type"] !== dataSource)
                            inputObj.conversations = filteredConv
                            $("#inputJson").attr('value', JSON.stringify(inputObj));
                            messageService.hide(dataSource)
                            $(".show-on-anonymisation-success" + "-" + dataSource).addClass('d-none');
                            if (filteredConv.length !== 0) {
                                $(".show-on-anonymisation-success").removeClass('d-none');
                            } else {
                                $(".show-on-anonymisation-success").addClass('d-none');
                            }
                        } else {
                            onFileInputChange(dataSource, newCurrentFiles)
                        }
                    }
                })

                 */

                // create data preview and user id mapping
                renderTable(deIdentifiedJson.deIdentifiedJsonContents, dataSource);
                let contactsPerConv = deIdentifiedJson.deIdentifiedJsonContents.map((conv) => conv.participants)

                if (dataSource === "WhatsApp") {
                    renderUserIDMapping(deIdentifiedJson.chatsToShowMapping, deIdentifiedJson.participantNameToRandomIds, contactsPerConv, i18nSupport.data('system'), i18nSupport.data('donor'), i18nSupport.data('friend-initial'), i18nSupport.data('chat-initial-w'), i18nSupport.data('only-you'), i18nSupport.data('and-more-contacts'), i18nSupport.data('chat'),  dataSource)
                } else if (dataSource === "Facebook") {
                    renderUserIDMapping(deIdentifiedJson.chatsToShowMappingParticipants, deIdentifiedJson.participantNameToRandomIds, contactsPerConv, i18nSupport.data('system'), i18nSupport.data('donor'), i18nSupport.data('friend-initial'), i18nSupport.data('chat-initial-f'), i18nSupport.data('only-you'), i18nSupport.data('and-more-contacts'), i18nSupport.data('chat'),  dataSource)

                    // for facebook also fill information for the chat selection modal
                    $("#openChooseFacebookChatsModalButton").on("click", function() {
                        createChooseChatsModal(deIdentifiedJson.allParticipantsNamesToRandomIds, deIdentifiedJson.allWordCounts, dataSource)
                        $('#chooseFacebookChatsModal').modal('show')
                    })

                } else {
                    // this is Instagram then
                    renderUserIDMapping(deIdentifiedJson.chatsToShowMappingParticipants, deIdentifiedJson.participantNameToRandomIds, contactsPerConv, i18nSupport.data('system'), i18nSupport.data('donor'), i18nSupport.data('friend-initial'), i18nSupport.data('chat-initial-i'), i18nSupport.data('only-you'), i18nSupport.data('and-more-contacts'), i18nSupport.data('chat'),  dataSource)
                    $("#openChooseInstagramChatsModalButton").on("click", function() {
                        createChooseChatsModal(deIdentifiedJson.allParticipantsNamesToRandomIds, deIdentifiedJson.allWordCounts, dataSource)
                        $('#chooseInstagramChatsModal').modal('show')
                    })
                }
                return transformJson(deIdentifiedJson.deIdentifiedJsonContents, donorId, dataSource);
            })
            .then((transformedJson) => {

                // if there are already conversations of the chosen dataSource, then first filter the old ones out
                donaForMEDonation.conversations = donaForMEDonation.conversations.filter((conv) => conv["donation_data_source_type"] !== dataSource)

                // get earliest and latest date of all conversations
                let earliestDate = transformedJson.result[0].earliestDate
                let latestDate = transformedJson.result[0].latestDate


                transformedJson.result.forEach((res) => {
                    donaForMEDonation.conversations = donaForMEDonation.conversations.concat(res.conversation);
                    if (res.earliestDate < earliestDate) {
                        earliestDate = res.earliestDate
                    } else if (res.latestDate > latestDate) {
                        latestDate = res.latestDate
                    }
                })

                possibleEarliestDate = earliestDate
                possibleLatestDate = latestDate
                let earliestDateObj = new Date(earliestDate);
                let earliestDateString = earliestDateObj.toISOString().substring(0, 10)
                let latestDateObj = new Date(latestDate)
                let latestDateString = latestDateObj.toISOString().substring(0, 10)

                document.getElementById("startDate-" + dataSource).value = earliestDateString;
                document.getElementById("startDate-" + dataSource).min = earliestDateString;
                document.getElementById("startDate-" + dataSource).max = latestDateString;
                document.getElementById("endDate-" + dataSource).value = latestDateString;
                document.getElementById("endDate-" + dataSource).min = earliestDateString;
                document.getElementById("endDate-" + dataSource).max = latestDateString;

                // all anonymized data is to be kept separate from the data that is actually donated
                // because of dynamic time span selection
                $("#allAnonymizedData").attr('value', JSON.stringify(donaForMEDonation));

                // only set the new conversations of the current dataSource in the inputJson

                // if inputJson is empty then set all the data, but else (if there already is data saved there)
                // then don't overwrite everything, as there is already data filtered for a time span saved there
                let inputJson = $("#inputJson")
                if (inputJson[0].value === "") {
                    inputJson.attr('value', JSON.stringify(donaForMEDonation));

                } else {
                    let inputObjFiltered = JSON.parse(inputJson[0].value)
                    let inputObjConvFiltered = inputObjFiltered.conversations

                    // filter the conversations to only get the dataSource that is concerned
                    let dataSourceConv = donaForMEDonation.conversations.filter((conv) => conv["donation_data_source_type"] === dataSource)
                    // create the new conversations value and set it in the inputJson
                    inputObjFiltered.conversations = inputObjConvFiltered.filter((conv) => conv["donation_data_source_type"] !== dataSource)
                        .concat(dataSourceConv)
                    inputJson.attr('value', JSON.stringify(inputObjFiltered));

                }





                // show success messages
                $(".show-on-anonymisation-success" + "-" + dataSource).removeClass('d-none');
                //console.log(currentErrorFWI)
                if (!currentErrorFWI["Facebook"] && !currentErrorFWI["WhatsApp"] && !currentErrorFWI["Instagram"]) {
                    $('#submit-de-identified').prop('disabled', false);
                    $('#stillAnErrorSomewhere').addClass('d-none')
                }

                $("#" + dataSource + "Checkmark").removeClass('d-none');

                messageService.showSuccess(i18nSupport.data("anonymisation-successful") + " " + i18nSupport.data("info-preview-data-body1"), dataSource);

                earlierSuccess = true;
                progressBar.stop(dataSource);


                // disable date selection if files are test files!
                if (testFileNames && testFileNameLength) {
                    document.getElementById("startDate-" + dataSource).disabled = true
                    document.getElementById("endDate-" + dataSource).disabled = true
                }

                /*
                // check if number of whatsApp files is in the limits
                let whatsAppConv = donaForMEDonation.conversations.filter((conv) => conv["donation_data_source_type"] === "WhatsApp")
                console.log("whatsAppConv:", whatsAppConv)
                if (whatsAppConv.length !== 0 && (whatsAppConv.length < 3 || whatsAppConv.length > 7)) {
                        console.log("Hello")
                        messageService.showError("You need to choose between 3 and 7 chat files... ToDo", "WhatsApp");
                        $(".show-on-anonymisation-success").addClass('d-none');
                        $(".show-on-anonymisation-success" + "-" + dataSource).addClass('d-none');
                }

                 */

            })
            .catch(error => {
                console.log(error);

                if (earlierSuccess) {
                    $(".show-on-anonymisation-success" + "-" + dataSource).removeClass('d-none');
                    $('#submit-de-identified').prop('disabled', false);
                    $('#stillAnErrorSomewhere').addClass('d-none')
                }
                messageService.showError(i18nSupport.data("error") + " " + error, dataSource);
                progressBar.stop(dataSource);
            });
    }

    // when new files are selected, handle it
    $(".donation-file-selector>input[type='file']").on("change", (evt) => {
        const dataSource = evt.currentTarget.id;
        const files = evt.target.files
        onFileInputChange(dataSource, files)
    })

    // filtering the selected data according to the dates that the user selects
    $(".date-selection").on("input", (evt) => {
        let dataSource = evt.currentTarget.id.substring(evt.currentTarget.id.indexOf('-') + 1, evt.currentTarget.id.length);

        let startDate = document.getElementById("startDate-" + dataSource).value
        let endDate = document.getElementById("endDate-" + dataSource).value

        // start and end date to ms
        let startDateMs = new Date(startDate).getTime()
        let endDateMs = new Date(endDate).getTime()
        endDateMs = endDateMs + 86340000 // standard is at 00:00, add 23:59h so that the whole day of the end day is regarded

        // remove all current notifications
        messageService.hideErrorShowSuccess(dataSource)

        // in case the date is not selected at all - error
        if (startDate === "" || endDate === "" || isNaN(startDateMs) || isNaN(endDateMs)) {
            messageService.showError(i18nSupport.data("error-dates-no-sense"), dataSource);
            $('#submit-de-identified').prop('disabled', true);
            $('#stillAnErrorSomewhere').removeClass('d-none')
            currentError = true;
            currentErrorFWI[dataSource] = true
            return;
        } // in case the dates don't make sense - error
        else if (startDateMs > possibleLatestDate || endDateMs < possibleEarliestDate || startDateMs >= endDateMs) {
            messageService.showError(i18nSupport.data("error-dates-no-sense"), dataSource);
            $('#submit-de-identified').prop('disabled', true);
            $('#stillAnErrorSomewhere').removeClass('d-none')
            currentError = true;
            currentErrorFWI[dataSource] = true
            return;
        } // in this case at least x months of data have to be selected
        else if (possibleLatestDate - possibleEarliestDate >= 1.577e+10) { // ToDo: Put this in config! 6 months in ms
            if (Math.abs(possibleEarliestDate - endDateMs) < (1.577e+10 - 8.64e+7)
                || Math.abs(startDateMs - possibleLatestDate) < (1.577e+10 - 8.64e+7)
                || Math.abs(startDateMs - endDateMs) < (1.577e+10 - 8.64e+7)
            ) {
                messageService.showError(i18nSupport.data("error-not-enough-months"), dataSource);
                $('#submit-de-identified').prop('disabled', true);
                $('#stillAnErrorSomewhere').removeClass('d-none')
                currentError = true;
                currentErrorFWI[dataSource] = true
                return;
            }
        }

        // get the selected data that was already anonymized from the inputJson
        let inputObjAllData = JSON.parse($("#allAnonymizedData")[0].value)
        let inputObjConvAllData = inputObjAllData.conversations
        let inputObjFiltered = JSON.parse($("#inputJson")[0].value)
        let inputObjConvFiltered = inputObjFiltered.conversations
        // filter the conversations to only get the dataSource that is concerned
        let dataSourceConv = inputObjConvAllData.filter((conv) => conv["donation_data_source_type"] === dataSource)
        // filter the messages
        dataSourceConv.forEach(conv => {
            // only leave messages that are in the timespan
            conv.messages = conv.messages.filter((message) =>
                message.timestamp_ms >= startDateMs && message.timestamp_ms <= endDateMs)
            // only leave audio messages that are in the timespan
            conv.messages_audio = conv.messages_audio.filter((message) =>
                message.timestamp_ms >= startDateMs && message.timestamp_ms <= endDateMs)
        })
        // create the new conversations object
        inputObjFiltered.conversations = inputObjConvFiltered.filter((conv) => conv["donation_data_source_type"] !== dataSource)
            .concat(dataSourceConv)


        // show success
        messageService.hideErrorShowSuccess(dataSource)
        currentError = false;
        currentErrorFWI[dataSource] = false

        // check if there is at least one message in the timespan that was selected
        let allConvEmpty = true
        inputObjFiltered.conversations.forEach((conv) => {
            if (conv.messages.length !== 0) {
                allConvEmpty = false
                return
            }
        })
        if (allConvEmpty) {
            messageService.showError(i18nSupport.data("error-no-messages-time-period"), dataSource);
            $('#submit-de-identified').prop('disabled', true);
            $('#stillAnErrorSomewhere').removeClass('d-none')
            currentError = true
            currentErrorFWI[dataSource] = true
            return;
        } else {
            // show success
            messageService.hideErrorShowSuccess(dataSource)
            $(".show-on-anonymisation-success").removeClass('d-none');
            if (!currentErrorFWI["Facebook"] && !currentErrorFWI["WhatsApp"] && !currentErrorFWI["Instagram"]) {
                $('#stillAnErrorSomewhere').addClass('d-none')
                $('#submit-de-identified').prop('disabled', false);
            }
            currentError = false
            currentErrorFWI[dataSource] = false
        }

        // assign the filtered data to the inputJson
        $("#inputJson").attr('value', JSON.stringify(inputObjFiltered));
    })


}

module.exports = addListeners<|MERGE_RESOLUTION|>--- conflicted
+++ resolved
@@ -246,11 +246,7 @@
             }
 
 
-<<<<<<< HEAD
-        } else {
-=======
         } else if (dataSource == "Facebook") {
->>>>>>> d1773f55
             handler = facebookZipFileHandler(files);
         } else {
             handler = instagramZipFileHandler(files);
@@ -592,7 +588,6 @@
         $("#inputJson").attr('value', JSON.stringify(inputObjFiltered));
     })
 
-
 }
 
 module.exports = addListeners