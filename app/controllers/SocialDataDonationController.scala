package controllers

import config.SurveyConfig

import javax.inject._
import models.api._
import models.domain.DonationDataSourceType.{DonationDataSourceType, _}
import models.domain.ExternalDonorId
import org.slf4j.LoggerFactory
import persistence.DonationService
import play.api.data.Form
import play.api.i18n.{I18nSupport, Lang, Messages}
import play.api.libs.json._
import play.api.mvc._
import play.filters.csrf.CSRF
import scalaz.{-\/, \/-}
import services._

import scala.concurrent.ExecutionContext.Implicits.global
import scala.concurrent.Future

@Singleton
final class SocialDataDonationController @Inject()(
  socialDataService: SocialDataService,
  donationService: DonationService,
  surveyConfig: SurveyConfig,
  cc: ControllerComponents,
  messageAnalysisService: MessageAnalysisService,
  dataSourceDescriptionService: DataSourceDescriptionService
) extends AbstractController(cc)
    with I18nSupport {

  private val logger = LoggerFactory.getLogger(classOf[AbstractController])

  import SocialDataForm._

  private val GeneratedDonorIdKey = "GeneratedDonorId"

  def changeLanguage(language: String): Action[AnyContent] = Action { implicit request: Request[AnyContent] =>
    Redirect(request.headers.get(REFERER).getOrElse("/")).withLang(Lang(language)).withSession(request.session)
  }

  def landing: Action[AnyContent] = Action { implicit request: Request[AnyContent] =>
    val designVersion = request.queryString.get("design").flatMap(_.headOption).map(_.filter(_.isLetterOrDigit))

    logger.info(s"""{"status": "landing-page"}""")
    // only do a new session if there is no session yet
    // otherwise take the old session (as users might open two tabs to read information from earlier pages)
    // the donor id gets recreated later - so it is no problem that the session contains the donorId of the old session
<<<<<<< HEAD
    // furthermore, playframework takes care of removing a session cookie after one hour (check application.conf for that)
=======
>>>>>>> f8f07dea
    if (request.session.isEmpty)
      Ok(views.html.landing(designVersion)).withNewSession
    else (
      Ok(views.html.landing(designVersion)).withSession(request.session)
    )

  }

  def learnMore: Action[AnyContent] = Action { implicit request: Request[AnyContent] =>
    Ok(views.html.learnMore()).withSession(request.session)
  }

  def impressum: Action[AnyContent] = Action { implicit request: Request[AnyContent] =>

    Ok(views.html.impressum()).withSession(request.session)
  }

  def donationInfo: Action[AnyContent] = Action { implicit request: Request[AnyContent] =>

    Ok(views.html.donationInformation()).withSession(request.session)
  }

  def instructions: Action[AnyContent] = Action { implicit request: Request[AnyContent] =>

    Ok(views.html.instructions(dataSourceDescriptionService.listAll)).withSession(request.session)

  }

  def consentToStudy: Action[AnyContent] = Action.async { implicit request: Request[AnyContent] =>
    val isolocaleString = messagesApi.preferred(request).lang.locale.getLanguage
    for {
      donorId <- donationService.beginOnlineConsentDonation()
      link = surveyConfig.createDonorLink(ExternalDonorId(donorId.toString), isolocaleString).toString
    } yield {
      logger.info(s"""{"status": "consent-given"}""")
      Redirect(link).withSession(request.session + (GeneratedDonorIdKey -> donorId.toString))
    }
  }

  def showDataDonationPage: Action[AnyContent] = Action { implicit request: Request[AnyContent] =>
    request.session.get(GeneratedDonorIdKey) match {
      case None => Redirect(routes.SocialDataDonationController.landing())
      case Some(donorId) =>
        logger.info(s"""{"status": "completed-survey"}""")
        Ok(views.html.anonymisation(socialDataForm, donorId.toString, dataSourceDescriptionService.listAll)).withSession(request.session + (GeneratedDonorIdKey -> donorId.toString))
    }
  }

  private def failDonationProcess(
    donationType: DonationDataSourceType,
    errorMessage: String = "An error occurred while trying to receive your de-identified data. Please try again."
  ): Result = {
    logger.error(s"ERROR: $errorMessage")
    Redirect(routes.SocialDataDonationController.showDataDonationPage()).flashing("errorMessage" -> errorMessage)
  }

  def postData: Action[AnyContent] = Action.async { implicit request: Request[AnyContent] =>
    val donationType = Multiple
    def formWithErrors(donorId: String)(formWithErrors: Form[SocialFormData]): Future[Result] = Future.successful {
      BadRequest {
        views.html.anonymisation(formWithErrors, donorId, dataSourceDescriptionService.listAll)
      }
    }

    val messages = implicitly[Messages]
    val donor = messages("donation.anonymisation.donor")

    def formWithoutErrors(donorId: String)(socialFormData: SocialFormData): Future[Result] = {

      def replaceDonorStringWithDonorId(inputJson: String) = {
        /* On the donation page the citizen's name is replaced with "donor". We need to replace this with the donorid
         so that the donor will be shown as a participant and a sender when ingested into the db
         */
        inputJson.replaceAll("\"" + donor + "\"", s""""$donorId"""")
      }

      def validateInput(inputJson: String): Either[String, SocialData] = {
        val parseError = "Error parsing social data from client."
        try {
          Json
            .parse(replaceDonorStringWithDonorId(inputJson))
            .validate[SocialData]
            .asEither
            .fold(
              _ => {
                //Originally we logged each error but this could potentially be personal data if someone where to
                //misuse the donation endpoint. Therefore we just log that there was an error and the id so that this
                //can be removed from the database at some point. This cannot be automated since the anyone can send a
                //bad payload to the endpoint with any id.
                //TODO: save bad payload in a temp location for analysis and retry
                logger.error(s"Unable to parse data for donorId '$donorId'!")
                Left(parseError)
              },
              data => {
                Right(data)
              }
            )
        } catch {
          case _: Exception => Left(parseError)
        }
      }

      def saveData(socialData: SocialData): Future[Result] = {

        socialDataService.saveData(socialData).run.map {
          case -\/(error) =>
            logger.error(error)
            failDonationProcess(donationType)
          case \/-(_) =>
            val filteredConversations = socialData.conversations.filter((c) => c.selected)
            val filteredSocialData = SocialData(socialData.donorId, filteredConversations)
            val messageAnalysisOut = messageAnalysisService.produceGraphData(filteredSocialData)
            logger.info(s"""{"status": "donated-successfully"}""")

            Ok(
              views.html.feedback(
                donorId,
                // we need to have string keys in order for the transformation to a JSON object to work correctly front-end
                messageAnalysisOut.map { case (key, value) => key.toString -> value }
              )
            ).withSession(request.session + (GeneratedDonorIdKey -> donorId.toString))
        }
      }

      validateInput(socialFormData.inputJson)
        .fold(_ => Future.successful(failDonationProcess(donationType)), saveData)
    }

    request.session.get(GeneratedDonorIdKey) match {
      case Some(donorId) =>
        socialDataForm.bindFromRequest().fold(formWithErrors(donorId), formWithoutErrors(donorId))
      case None =>
        logger.info(s"""{"status": "something-went-wrong"}""")
        Future.successful(Unauthorized(messages("donation.errors.something-went-wrong")))
    }
  }

}<|MERGE_RESOLUTION|>--- conflicted
+++ resolved
@@ -42,15 +42,11 @@
 
   def landing: Action[AnyContent] = Action { implicit request: Request[AnyContent] =>
     val designVersion = request.queryString.get("design").flatMap(_.headOption).map(_.filter(_.isLetterOrDigit))
-
     logger.info(s"""{"status": "landing-page"}""")
     // only do a new session if there is no session yet
     // otherwise take the old session (as users might open two tabs to read information from earlier pages)
     // the donor id gets recreated later - so it is no problem that the session contains the donorId of the old session
-<<<<<<< HEAD
     // furthermore, playframework takes care of removing a session cookie after one hour (check application.conf for that)
-=======
->>>>>>> f8f07dea
     if (request.session.isEmpty)
       Ok(views.html.landing(designVersion)).withNewSession
     else (
@@ -94,6 +90,7 @@
     request.session.get(GeneratedDonorIdKey) match {
       case None => Redirect(routes.SocialDataDonationController.landing())
       case Some(donorId) =>
+
         logger.info(s"""{"status": "completed-survey"}""")
         Ok(views.html.anonymisation(socialDataForm, donorId.toString, dataSourceDescriptionService.listAll)).withSession(request.session + (GeneratedDonorIdKey -> donorId.toString))
     }
