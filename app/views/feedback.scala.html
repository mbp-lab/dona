@import play.api.libs.json.Json
@import models.api._

@(donorId: String, data: Map[String, GraphData])(implicit request: RequestHeader, messages: Messages)


@mainNew("Dona - ForMe"){
    <div class="headerNoMargin text-white mx-auto p-3 pr-4 pl-4 text-center landing-header">
        <h1 class="display-5 landing-header-headline">@messages("feedback.thanks.title")</h1>
    </div>
} {
    <div class="justify-content-center">

        <script>
                $('.languageSelectButton').addClass('d-none')
        </script>

        @for((dataSource, GraphData(_, _, _, _, _, _, _, basicStatistics, _)) <- data) {
            <div class="top col-md text-center" style="margin-top: 3em">
                <span class="headline0 text-center"><strong>@String.format(messages("feedback.graph.title"), dataSource)</strong></span>
            </div>
            <div class="top alert alert-info">
                <div class="top col-md text-center">
                    <span class="headline2 font-italic text-center"><strong>@messages("feedback.importantMessage.title")</strong></span>
                </div>
                <div class="top col-md text-center">
                @Html(messages("feedback.importantMessage.disclaimer"))
                </div>
            </div>
            @if(dataSource == "Facebook") {
                <div class="alert alert-info">
                    <div class="top col-md text-center">
                        @messages("feedback.facebook.info")
                    </div>
                </div>
            }
            <div id="@{
                dataSource
            }container">
                @showTitle(messages("feedback.title.statisticsCard"))
                @showStatistics(basicStatistics, dataSource)
                @showTitle(messages("feedback.title.interactionIntensity"))
                @showAnimatedPolarPlot(dataSource, messages("feedback.graph.animatedPolarPlot.description"))
                @showAnimatedHorizontalBarChart(dataSource, messages("feedback.graph.animatedHorizontalBarChart.description"))
                @showTitle(messages("feedback.title.dailyActivityTimes"))
                @showDailyActivityTimes(dataSource, messages("feedback.graph.dailyActivityHoursPlot.description"))
                @showTitle(messages("feedback.title.responseTimes"))
                @showResponseTimeBarChart(dataSource, messages("feedback.graph.responseTimeBarChart.description"))
            </div>
        }

        <div class="alert alert-info">
            <div class="top col-md text-center">
                <span class="headline2 font-italic text-center"><strong>@Html(messages("feedback.title.pleaseContinue"))</strong></span>
            </div>
        </div>

<<<<<<< HEAD
        @helper.form(routes.FeedbackSurveyController.goToFeedback(donorId), '_feedbackTooltip -> "true", 'class -> "text-right") {
            <div class="mt-5 row justify-content-center mx-0">
                <input type="submit" value="@messages("feedback.toRaffleButton")" class="btn btn-outline footer-forward-button text-center"></input>
=======
        @footer(nextLink = Some("/"), nextCustomText=Some(messages("feedback.finishButton")))()

    </div >
    @* modal for mobile alert to better use phone sideways *@
    <div class="modal modalMobileAlert modal-xl" id="mobileAlertModal" tabindex="-1" role="dialog">
        <div class="modal-dialog modalMobileAlert-dialog modal-dialog-centered" role="document">
            <div class="modal-content modalMobileAlert-content">
                <div class="modal-body">
                    <h3 class="modal-title">@Html(messages("feedback.landscapeMode"))</h3>
                    <button type="button" data-dismiss="modal" class="btn modal-forward-button float-right">OK</button>
                </div>
>>>>>>> dc25b7d5
            </div>
        </div>
    </div>

    <script src="@routes.Assets.at("lib/jquery/jquery.min.js")" type="text/javascript"></script>
    <script src="https://cdn.plot.ly/plotly-latest.min.js"></script>
    <script> const allData = @Html(Json.stringify(Json.toJson(data)));</script>
    <script> const i18n = {
        time: "@messages("feedback.graph.time")",
        numberOfMessages: "@messages("feedback.graph.number-of-messages")",
        sent: "@messages("feedback.graph.sent")",
        received: "@messages("feedback.graph.received")",
        responseTime: "@messages("feedback.graph.response-time")",
        medianResponseTime: "@messages("feedback.graph.median-response-time")",
        overview: "@messages("feedback.graph.overview")",
        detail: "@messages("feedback.graph.detail")",
        you: "@messages("feedback.graph.you")",
        friends: "@messages("feedback.graph.friends")",
        friendInitial: "@messages("donation.anonymisation.friendInitial")",
        chatInitialW: "@messages("donation.anonymisation.chatInitialW")",
        chatInitialF: "@messages("donation.anonymisation.chatInitialF")",
        chat: "@messages("donation.friendsMapping.chat")",
        systemName: "@messages("donation.anonymisation.system")",
        startLabel: "@messages("feedback.startLabel")",
        pauseLabel: "@messages("feedback.pauseLabel")",
        reminder: "@messages("feedback.reminder")",
        chatWith: "@messages("feedback.graph.chatWith")",
    };
    </script>
    <script> const backGroundImages = {
        polarBackground: "@routes.Assets.at("images/FeedbackBackgroundForPolarPlot.svg")",
    };
    </script>
    <script src="@routes.Assets.at("javascripts/plot.js")" type="text/javascript"></script>
} {
}{
    @headerButtons()
}


@showAnimatedPolarPlot(name: String, description: String) = {
    <div class="modal fade" id="polarPlotExplanation" role="dialog">
    @feedback_explanationModal(messages("feedback.graph.animatedPolarPlot.example.text"), messages("feedback.graph.animatedPolarPlot.example.image"))
    </div>

@showExplanationText(description, messages("feedback.graph.animatedPolarPlot.title"))

    <div id="@{
        name
    }AnimatedPolarPlot" class="d-none"
    data-legend-donor="@messages("feedback.graph.animatedPolarPlot.legend.donor")"
    data-legend-others="@messages("feedback.graph.animatedPolarPlot.legend.others")"
    data-description-yearMonth="@messages("feedback.graph.yearMonth")"
    data-reset-view="@messages("feedback.graph.resetView")"
    >
        <div class="card h-100">
            <div class="m-auto">@messages("feedback.graph.loading")</div>
        </div>
    </div>
    <div class="clearfix"></div>
}

@showAnimatedHorizontalBarChart(name: String, description: String) = {
    <div class="modal fade" id="animatedHorizontalBarChartExplanation" role="dialog">
    @feedback_explanationModal(messages("feedback.graph.animatedHorizontalBarChart.example.text"), messages("feedback.graph.animatedHorizontalBarChart.example.image"))
    </div>

    <div style="margin-top: 4em"></div>
@showExplanationText(description, messages("feedback.graph.animatedHorizontalBarChart.title"))
    <div
    id="@{
        name
    }AnimatedHorizontalBarChart"
    class="d-none"
    data-x-axis="@messages("feedback.graph.animatedHorizontalBarChart.xAxis")"
    data-sent-trace-name="@messages("feedback.graph.animatedHorizontalBarChart.legend")"
    data-description-yearMonth="@messages("feedback.graph.yearMonth")"
    >
        <div class="card h-100">
            <div class="m-auto">@messages("feedback.graph.loading")</div>
        </div>
    </div>
    <div class="top col-md text-right pt-2">
        <div class="modal fade" id="@{
            name
        }sentReceivedModal" role="dialog">
        @feedback_sentReceivedPlotsModal(name, data)
        </div>

        <button class="btn btn-outline footer-forward-button text-center" data-toggle="modal" data-target="#@{
            name
        }sentReceivedModal">
        @Html(messages("feedback.moreAbout.interactionIntensity.title"))</button>
    </div>
    <div class="clearfix"></div>
}


@showDailyActivityTimes(name: String, description: String) = {
    <div class="modal fade" id="dailyActivityHoursPlotExplanation" role="dialog">
    @feedback_explanationModal(messages("feedback.graph.dailyActivityHoursPlot.example.text"), messages("feedback.graph.dailyActivityHoursPlot.example.image"))
    </div>
@showExplanationText(description, "")

    <div id="@{
        name
    }DailyActivityTimes" class="d-none"
    data-y-axis="@messages("feedback.graph.dailyActivityHoursPlot.yAxis")"
    data-colorscale-moreThanAverage="@messages("feedback.graph.dailyActivityHoursPlot.moreThanAverage")"
    data-colorscale-average="@messages("feedback.graph.dailyActivityHoursPlot.average")"
    data-colorscale-lessThanAverage="@messages("feedback.graph.dailyActivityHoursPlot.lessThanAverage")"
    data-overall="@messages("feedback.graph.overallData")"
    data-reset-view="@messages("feedback.graph.resetView")"
    >
        <div class="card h-100">
            <div class="m-auto">@messages("feedback.graph.loading")</div>
        </div>
    </div>

    <div class="top col-md text-right">
        <div class="modal fade" id="@{
            name
        }dailyActivityModal" role="dialog">
        @feedback_dailyActivityPlotsModal(name)
        </div>

        <button class="btn btn-outline footer-forward-button text-center" data-toggle="modal" data-target="#@{
            name
        }dailyActivityModal">
        @Html(messages("feedback.moreAbout.dailyActivityTimes.title"))</button>
    </div>

    <div class="clearfix"></div>
}


@showResponseTimeBarChart(name: String, description: String) = {
    <div class="modal fade" id="responseTimeBarChartExplanation" role="dialog">
    @feedback_explanationModal(messages("feedback.graph.responseTimeBarChart.example.text"), messages("feedback.graph.responseTimeBarChart.example.image"))
    </div>

@showExplanationText(description, "")

    <div id="@{
        name
    }ResponseTimeBarChart"
    data-x-axis="@messages("feedback.graph.responseTimeBarChart.xAxis")"
    data-y-axis="@messages("feedback.graph.responseTimeBarChart.yAxis")"
    data-legend-donor="@messages("feedback.graph.responseTimeBarChart.legend.donor")"
    data-legend-friends="@messages("feedback.graph.responseTimeBarChart.legend.friends")"
    ></div>
    <div class="top col-md text-right pt-2">
        <div class="modal fade" id="@{
            name
        }responseTimeModal" role="dialog">
        @feedback_responseTimePlotsModal(name, data)
        </div>

        <div class="modal fade" id="breaksInConvExplanationModal" role="dialog">
        @feedback_explanationModal(messages("feedback.graph.breaksInConv.example.text"), messages("feedback.graph.breaksInConv.example.image"))
        </div>

        <button class="btn btn-outline footer-forward-button text-center" data-toggle="modal" data-target="#@{
            name
        }responseTimeModal">
        @Html(messages("feedback.moreAbout.responseTimes.title"))</button>
    </div>
    <div class="clearfix"></div>
}


@showExplanationText(body: String, title: String) = {
    <div class="card-deck feedback-stats-deck">

        <div class="card top feedback-stats-card">
            <h5 class="text-center font-weight-bold">@title</h5>
            <p class="insights-text text-center">
            @Html(body)
            </p>
        </div>

    </div>
}

@showTitle(title: String) = {
    <div class="top col-md text-center" style="margin-top: 2em">
        <h2 class="text-center"><b>@title</b></h2>
    </div>
}


@showStatistics(basicStatistics: BasicStatistics, dataSource: String) = {
    <div class="card-deck feedback-stats-deck">
        <div class="card top feedback-stats-card">
            <h3 class="insights-title text-center">@messages("feedback.graph.total-messages")</h3>
            <p class="insights-text text-center">
            @String.format(
                messages("feedback.graph.active-years-explanation_format"),
                basicStatistics.numberOfActiveYears.toString
            )
            </p>
            <div class="container">
                <div class="row">
                    <div class="col-6">
                        <div class="text-left insights-box-white" align="center">
                            <h3 class="insights-message-number">@basicStatistics.sentMessagesTotal</h3>
                            <span class="insights-body">@messages("feedback.graph.messages").toUpperCase</span>
                        </div>
                        <span class="insights-caption">@messages("feedback.graph.sent")</span>
                    </div>
                    <div class="col-6">
                        <div class="text-left insights-box-blue">
                            <h3 class="insights-message-number">@basicStatistics.receivedMessagesTotal</h3>
                            <span class="insights-body">@messages("feedback.graph.messages").toUpperCase</span>
                        </div>
                        <span class="insights-caption">@messages("feedback.graph.received")</span>
                    </div>
                </div>
            </div>
        </div>
        <div class="card top feedback-stats-card thanks-small-screen-margin">
            <h3 class="insights-title text-center">@messages("feedback.graph.average-per-active-month")</h3>
            <p class="insights-text text-center"> @String.format(messages("feedback.graph.active-months-explanation_format"), basicStatistics.numberOfActiveMonths.toString)</p>
            <div class="container">
                <div class="row">
                    <div class="col-6">
                        <div class="text-left insights-box-white">
                            <h3 class="insights-message-number">@basicStatistics.sentPerActiveMonth</h3>
                            <span class="insights-body">@messages("feedback.graph.messages").toUpperCase</span>
                        </div>
                        <span class="insights-caption" >@messages("feedback.graph.sent")</span>
                    </div>
                    <div class="col-6">
                        <div class="text-left insights-box-blue">
                            <h3 class="insights-message-number">@basicStatistics.receivedPerActiveMonth</h3>
                            <span class="insights-body">@messages("feedback.graph.messages").toUpperCase</span>
                        </div>
                        <span class="insights-caption">@messages("feedback.graph.received")</span>
                    </div>
                </div>
            </div>
        </div>
    </div>
}<|MERGE_RESOLUTION|>--- conflicted
+++ resolved
@@ -55,14 +55,13 @@
             </div>
         </div>
 
-<<<<<<< HEAD
         @helper.form(routes.FeedbackSurveyController.goToFeedback(donorId), '_feedbackTooltip -> "true", 'class -> "text-right") {
             <div class="mt-5 row justify-content-center mx-0">
                 <input type="submit" value="@messages("feedback.toRaffleButton")" class="btn btn-outline footer-forward-button text-center"></input>
-=======
-        @footer(nextLink = Some("/"), nextCustomText=Some(messages("feedback.finishButton")))()
-
-    </div >
+            </div>
+        }
+    </div>
+
     @* modal for mobile alert to better use phone sideways *@
     <div class="modal modalMobileAlert modal-xl" id="mobileAlertModal" tabindex="-1" role="dialog">
         <div class="modal-dialog modalMobileAlert-dialog modal-dialog-centered" role="document">
@@ -71,7 +70,6 @@
                     <h3 class="modal-title">@Html(messages("feedback.landscapeMode"))</h3>
                     <button type="button" data-dismiss="modal" class="btn modal-forward-button float-right">OK</button>
                 </div>
->>>>>>> dc25b7d5
             </div>
         </div>
     </div>
