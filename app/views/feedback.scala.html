--- conflicted
+++ resolved
@@ -55,13 +55,10 @@
             </div>
         </div>
 
-<<<<<<< HEAD
         @footer(nextLink = Some(routes.FeedbackSurveyController.goToFeedback(donorId).toString), nextCustomText=Some(messages("feedback.nextButton")))()
 
-=======
-        @footer(nextLink = Some("/"), nextCustomText=Some(messages("feedback.finishButton")))()
-
-    </div >
+    </div>
+
     @* modal for mobile alert to better use phone sideways *@
     <div class="modal modalMobileAlert modal-xl" id="mobileAlertModal" tabindex="-1" role="dialog">
         <div class="modal-dialog modalMobileAlert-dialog modal-dialog-centered" role="document">
@@ -72,7 +69,6 @@
                 </div>
             </div>
         </div>
->>>>>>> dc25b7d5
     </div>
 
     <script src="@routes.Assets.at("lib/jquery/jquery.min.js")" type="text/javascript"></script>
