@(title: String, designVersion: Option[String] = None)(header: Html = Html(""))(content: Html)(footer: Html = Html(""))(headerRight: Html = Html(""))(implicit request: RequestHeader, messages: Messages)

<!DOCTYPE html>
<html lang="en">
    <head>
        <title> @title </title>
        <link rel="stylesheet" media="screen" href="@routes.Assets.at("stylesheets/roboto_google_font.css")">
        <link rel="stylesheet" media="screen" href="@routes.Assets.at("stylesheets/ptSerif_google_font.css")">
        <link rel="stylesheet" media="screen" href="@routes.Assets.at("stylesheets/ptSans_google_font.css")">
        <meta charset="utf-8">
        <meta name="viewport" content="width=device-width, initial-scale=1, shrink-to-fit=no">
        <link rel="stylesheet" media="screen" href="@routes.Assets.at("lib/bootstrap/css/bootstrap.min.css")">
        <link rel="stylesheet" media="screen" href="@routes.Assets.at("lib/font-awesome/css/font-awesome.min.css")">
        <link rel="stylesheet" media="screen" href="@routes.Assets.at("stylesheets/core.css")">
        @if(designVersion.isDefined) {
            <link rel="stylesheet" media="screen" href="@routes.Assets.at(s"stylesheets/${designVersion.get}.css")">
        } else {
            <link rel="stylesheet" media="screen" href="@routes.Assets.at("stylesheets/default.css")">
        }
        <link rel="shortcut icon" type="image/png" href="@routes.Assets.at("images/favicon.png")">
            <!--
        the  viewport metatag leaves a massive black area on the right of the screen.
        <meta name="viewport" content="width=device-width, initial-scale=1.0">
        seems to only scale parts of the page. so has been disabled
        -->

    </head>
    <body class="">
        <script src="@routes.Assets.at("lib/jquery/jquery.min.js")" type="text/javascript"></script>

        <div class="background-image background-image::before"></div>

        <div class="main-container">
            <div class="">
            <div id="unsupported-browser-warning" class="d-none p-3 w-100 bg-danger text-white text-center">@messages("browser-warning.text")</div>
            <div class="row mx-2 mt-3 justify-content-between">
                <div id="header-hpi-logo">
                    <a class="mr-1 mt-1 homeButton" href="/"><img src="@routes.Assets.at("images/homeButton.svg")" height="30px"></a>
                </div>
                <div id="header-uni-logo" class="w-75 float-right">
                @headerRight
                </div>
            </div>
            <div>
            @header
            </div>
            </div>
            <section class="ml-0 mr-0 pt-4 bg-white mt-4 pb-5 w-100 main-body">
                <a target="_blank" href="https://www.uni-bielefeld.de/"><img src="@routes.Assets.at("images/UBF-logo_graustufen.svg")" height="75px" class="main-dhc-logo ml-1"></a>
                <div class="mx-auto main-body-column">
                @content
                </div>
            </section>
<<<<<<< HEAD
            <section class="w-100 bg-white mb-4">
                <div class="container-fluid row justify-content-between">

                    <div class="col-md row align-content-end">
                        <ul class="list-inline ml-4">
                            @footer
                            <li class="list-inline-item"><a href="@routes.AboutController.dataProtection" class="text-black-50" target="_blank">@messages("links.data-protection")</a></li>
                            <li class="list-inline-item text-white">&middot;</li>
                            <li class="list-inline-item"><a href="/impressum" class="text-black-50" target="_blank">@messages("links.imprint")</a></li>
                        </ul>

=======
            <section class="bg-white mb-4 ml-0 mr-0 position-relative">
            <div class="container-fluid row justify-content-between ml-0 mr-0">
                <div class="col-md row align-content-end">
                <ul class="list-inline ml-4">
                    @footer
                    <li class="list-inline-item"><a href="@routes.AboutController.dataProtection" class="text-black-50" target="_blank">@messages("links.data-protection")</a></li>
                    <li class="list-inline-item text-white">&middot;</li>
                    <li class="list-inline-item"><a href="/impressum" class="text-black-50" target="_blank">@messages("links.imprint")</a></li>
                </ul>

                </div>
                <div class="flex-wrap col-md mr-0" style="max-width: 400px;">
                    <div class="row mb-1 mr-1">
                        <div class="col">
                            <a target="_blank" href="https://www.bmbf.de/">
                                <img src="@routes.Assets.at("images/BMBF_logo.png")" class="img-fluid" alt="BMBF">
                            </a>
                        </div>
                        <div class="col">
                            <a target="_blank" href="https://www.hpi.de">
                                <img src="@routes.Assets.at("images/HPI_logo.png")" class="img-fluid" alt="hpi">
                            </a>
                        </div>
                        <div class="col">
                            <a target="_blank" href="https://www.data4life.care/">
                                <img src="@routes.Assets.at("images/data4life-blueLogo.svg")" alt="d4l" class="img-fluid">
                            </a>
                        </div>
>>>>>>> d1773f55
                    </div>
                    <div class="ml-4 flex-wrap col-md" style="max-width: 400px;">
                        <div class="row mb-1 mr-1">
                            <div class="col">
                                <a target="_blank" href="https://www.bmbf.de/">
                                    <img src="@routes.Assets.at("images/BMBF_logo.png")" class="img-fluid" alt="BMBF">
                                </a>
                            </div>
                            <div class="col">
                                <a target="_blank" href="https://www.hpi.de">
                                    <img src="@routes.Assets.at("images/HPI_logo.png")" class="img-fluid" alt="hpi">
                                </a>
                            </div>
                            <div class="col">
                                <a target="_blank" href="https://www.data4life.care/">
                                    <img src="@routes.Assets.at("images/data4life-blueLogo.svg")" alt="d4l" class="img-fluid">
                                </a>
                            </div>
                        </div>
                        <div class="row mb-3">
                            <div class="col">
                                <span class="float-left" style="font-size: x-small">
                                @messages("footer.projectNumber")
                                </span>
                            </div>
                        </div>

                    </div>
                </div>
            </section>
        </div>

        <script src="@routes.Assets.at("lib/bootstrap/js/bootstrap.bundle.min.js")" type="text/javascript"></script>
        <script src="@routes.Assets.at("javascripts/bundle.js")" type="text/javascript"></script>
        <script>
            // this is for scrolling over the background - necessary as background-attachment does not work with safari
                document.addEventListener("DOMContentLoaded", function () {
                    document.addEventListener("scroll", function () {
                        var scroll = window.scrollY;
                        var backgroundBefore = document.querySelector(".background-image::before");
                        if (backgroundBefore) {
                            backgroundBefore.style.transform = "translate3d(0, " + (-scroll / 2) + "px, 0)";
                        }
                    });
                });
        </script>
    </body>
</html><|MERGE_RESOLUTION|>--- conflicted
+++ resolved
@@ -51,19 +51,6 @@
                 @content
                 </div>
             </section>
-<<<<<<< HEAD
-            <section class="w-100 bg-white mb-4">
-                <div class="container-fluid row justify-content-between">
-
-                    <div class="col-md row align-content-end">
-                        <ul class="list-inline ml-4">
-                            @footer
-                            <li class="list-inline-item"><a href="@routes.AboutController.dataProtection" class="text-black-50" target="_blank">@messages("links.data-protection")</a></li>
-                            <li class="list-inline-item text-white">&middot;</li>
-                            <li class="list-inline-item"><a href="/impressum" class="text-black-50" target="_blank">@messages("links.imprint")</a></li>
-                        </ul>
-
-=======
             <section class="bg-white mb-4 ml-0 mr-0 position-relative">
             <div class="container-fluid row justify-content-between ml-0 mr-0">
                 <div class="col-md row align-content-end">
@@ -92,7 +79,6 @@
                                 <img src="@routes.Assets.at("images/data4life-blueLogo.svg")" alt="d4l" class="img-fluid">
                             </a>
                         </div>
->>>>>>> d1773f55
                     </div>
                     <div class="ml-4 flex-wrap col-md" style="max-width: 400px;">
                         <div class="row mb-1 mr-1">
