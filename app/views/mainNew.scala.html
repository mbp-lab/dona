@(title: String, designVersion: Option[String] = None)(header: Html = Html(""))(content: Html)(footer: Html = Html(""))(headerRight: Html = Html(""))(implicit request: RequestHeader, messages: Messages)

<!DOCTYPE html>
<html lang="en">
    <head>
        <title> @title </title>
        <link rel="stylesheet" media="screen" href="@routes.Assets.at("stylesheets/roboto_google_font.css")">
        <link rel="stylesheet" media="screen" href="@routes.Assets.at("stylesheets/ptSerif_google_font.css")">
        <link rel="stylesheet" media="screen" href="@routes.Assets.at("stylesheets/ptSans_google_font.css")">
<<<<<<< HEAD
=======
        <meta charset="utf-8">
        <meta name="viewport" content="width=device-width, initial-scale=1, shrink-to-fit=no">
>>>>>>> dc25b7d5
        <link rel="stylesheet" media="screen" href="@routes.Assets.at("lib/bootstrap/css/bootstrap.min.css")">
        <link rel="stylesheet" media="screen" href="@routes.Assets.at("lib/font-awesome/css/font-awesome.min.css")">
        <link rel="stylesheet" media="screen" href="@routes.Assets.at("stylesheets/core.css")">
        @if(designVersion.isDefined) {
            <link rel="stylesheet" media="screen" href="@routes.Assets.at(s"stylesheets/${designVersion.get}.css")">
        } else {
            <link rel="stylesheet" media="screen" href="@routes.Assets.at("stylesheets/default.css")">
        }
        <link rel="shortcut icon" type="image/png" href="@routes.Assets.at("images/favicon.png")">
            <!--
        the  viewport metatag leaves a massive black area on the right of the screen.
        <meta name="viewport" content="width=device-width, initial-scale=1.0">
        seems to only scale parts of the page. so has been disabled
        -->
    </head>
    <body class="bgImage">
        <script src="@routes.Assets.at("lib/jquery/jquery.min.js")" type="text/javascript"></script>
        <div class="main-container">
            <div id="unsupported-browser-warning" class="d-none p-3 w-100 bg-danger text-white text-center">@messages("browser-warning.text")</div>
<<<<<<< HEAD
            <div class="row mx-0 mt-3 justify-content-center">
                <div id="header-hpi-logo" class="col">
=======
            <div class="row mx-2 mt-3 justify-content-between">
                <div id="header-hpi-logo">
>>>>>>> dc25b7d5
                    <a class="mr-1 mt-1 homeButton" href="/"><img src="@routes.Assets.at("images/homeButton.svg")" height="30px"></a>
                </div>
                <div id="header-uni-logo" class="w-75 float-right">
                @headerRight
                </div>
            </div>
            <div>
                @header
            </div>
            <section class="ml-0 mr-0 pt-4 bg-white mt-4 pb-5 w-100 main-body">
                <a target="_blank" href="https://www.uni-bielefeld.de/"><img src="@routes.Assets.at("images/UBF-logo_graustufen.svg")" height="75px" class="main-dhc-logo ml-1"></a>
                <div class="mx-auto main-body-column">
                @content
                </div>
            </section>
            <section class="w-100 bg-white mb-4">
            <div class="container-fluid row justify-content-between">

                <div class="col-md row align-content-end">
                <ul class="list-inline ml-4">
                    @footer
                    <li class="list-inline-item"><a href="@routes.AboutController.dataProtection" class="text-black-50" target="_blank">@messages("links.data-protection")</a></li>
                    <li class="list-inline-item text-white">&middot;</li>
                    <li class="list-inline-item"><a href="/impressum" class="text-black-50" target="_blank">@messages("links.imprint")</a></li>
                </ul>

                </div>
                <div class="ml-4 flex-wrap col-md" style="max-width: 400px;">
                    <div class="row mb-1 mr-1">
                        <div class="col">
                            <a target="_blank" href="https://www.bmbf.de/">
                                <img src="@routes.Assets.at("images/BMBF_logo.png")" class="img-fluid" alt="BMBF">
                            </a>
                        </div>
                        <div class="col">
                            <a target="_blank" href="https://www.hpi.de">
                                <img src="@routes.Assets.at("images/HPI_logo.png")" class="img-fluid" alt="hpi">
                            </a>
                        </div>
                        <div class="col">
                            <a target="_blank" href="https://www.data4life.care/">
                                <img src="@routes.Assets.at("images/data4life-blueLogo.svg")" alt="d4l" class="img-fluid">
                            </a>
                        </div>
                    </div>
                    <div class="row mb-3">
                        <div class="col">
                            <span class="float-left" style="font-size: x-small">
                            @messages("footer.projectNumber")
                            </span>
                        </div>
                    </div>

                </div>
            </div>
            </section>
        </div>
        <script src="@routes.Assets.at("lib/bootstrap/js/bootstrap.bundle.min.js")" type="text/javascript"></script>
        <script src="@routes.Assets.at("javascripts/bundle.js")" type="text/javascript"></script>
    </body>
</html><|MERGE_RESOLUTION|>--- conflicted
+++ resolved
@@ -7,11 +7,8 @@
         <link rel="stylesheet" media="screen" href="@routes.Assets.at("stylesheets/roboto_google_font.css")">
         <link rel="stylesheet" media="screen" href="@routes.Assets.at("stylesheets/ptSerif_google_font.css")">
         <link rel="stylesheet" media="screen" href="@routes.Assets.at("stylesheets/ptSans_google_font.css")">
-<<<<<<< HEAD
-=======
         <meta charset="utf-8">
         <meta name="viewport" content="width=device-width, initial-scale=1, shrink-to-fit=no">
->>>>>>> dc25b7d5
         <link rel="stylesheet" media="screen" href="@routes.Assets.at("lib/bootstrap/css/bootstrap.min.css")">
         <link rel="stylesheet" media="screen" href="@routes.Assets.at("lib/font-awesome/css/font-awesome.min.css")">
         <link rel="stylesheet" media="screen" href="@routes.Assets.at("stylesheets/core.css")">
@@ -31,13 +28,8 @@
         <script src="@routes.Assets.at("lib/jquery/jquery.min.js")" type="text/javascript"></script>
         <div class="main-container">
             <div id="unsupported-browser-warning" class="d-none p-3 w-100 bg-danger text-white text-center">@messages("browser-warning.text")</div>
-<<<<<<< HEAD
-            <div class="row mx-0 mt-3 justify-content-center">
-                <div id="header-hpi-logo" class="col">
-=======
             <div class="row mx-2 mt-3 justify-content-between">
                 <div id="header-hpi-logo">
->>>>>>> dc25b7d5
                     <a class="mr-1 mt-1 homeButton" href="/"><img src="@routes.Assets.at("images/homeButton.svg")" height="30px"></a>
                 </div>
                 <div id="header-uni-logo" class="w-75 float-right">
@@ -45,7 +37,7 @@
                 </div>
             </div>
             <div>
-                @header
+            @header
             </div>
             <section class="ml-0 mr-0 pt-4 bg-white mt-4 pb-5 w-100 main-body">
                 <a target="_blank" href="https://www.uni-bielefeld.de/"><img src="@routes.Assets.at("images/UBF-logo_graustufen.svg")" height="75px" class="main-dhc-logo ml-1"></a>
@@ -54,45 +46,45 @@
                 </div>
             </section>
             <section class="w-100 bg-white mb-4">
-            <div class="container-fluid row justify-content-between">
+                <div class="container-fluid row justify-content-between">
 
-                <div class="col-md row align-content-end">
-                <ul class="list-inline ml-4">
-                    @footer
-                    <li class="list-inline-item"><a href="@routes.AboutController.dataProtection" class="text-black-50" target="_blank">@messages("links.data-protection")</a></li>
-                    <li class="list-inline-item text-white">&middot;</li>
-                    <li class="list-inline-item"><a href="/impressum" class="text-black-50" target="_blank">@messages("links.imprint")</a></li>
-                </ul>
+                    <div class="col-md row align-content-end">
+                        <ul class="list-inline ml-4">
+                            @footer
+                            <li class="list-inline-item"><a href="@routes.AboutController.dataProtection" class="text-black-50" target="_blank">@messages("links.data-protection")</a></li>
+                            <li class="list-inline-item text-white">&middot;</li>
+                            <li class="list-inline-item"><a href="/impressum" class="text-black-50" target="_blank">@messages("links.imprint")</a></li>
+                        </ul>
 
+                    </div>
+                    <div class="ml-4 flex-wrap col-md" style="max-width: 400px;">
+                        <div class="row mb-1 mr-1">
+                            <div class="col">
+                                <a target="_blank" href="https://www.bmbf.de/">
+                                    <img src="@routes.Assets.at("images/BMBF_logo.png")" class="img-fluid" alt="BMBF">
+                                </a>
+                            </div>
+                            <div class="col">
+                                <a target="_blank" href="https://www.hpi.de">
+                                    <img src="@routes.Assets.at("images/HPI_logo.png")" class="img-fluid" alt="hpi">
+                                </a>
+                            </div>
+                            <div class="col">
+                                <a target="_blank" href="https://www.data4life.care/">
+                                    <img src="@routes.Assets.at("images/data4life-blueLogo.svg")" alt="d4l" class="img-fluid">
+                                </a>
+                            </div>
+                        </div>
+                        <div class="row mb-3">
+                            <div class="col">
+                                <span class="float-left" style="font-size: x-small">
+                                @messages("footer.projectNumber")
+                                </span>
+                            </div>
+                        </div>
+
+                    </div>
                 </div>
-                <div class="ml-4 flex-wrap col-md" style="max-width: 400px;">
-                    <div class="row mb-1 mr-1">
-                        <div class="col">
-                            <a target="_blank" href="https://www.bmbf.de/">
-                                <img src="@routes.Assets.at("images/BMBF_logo.png")" class="img-fluid" alt="BMBF">
-                            </a>
-                        </div>
-                        <div class="col">
-                            <a target="_blank" href="https://www.hpi.de">
-                                <img src="@routes.Assets.at("images/HPI_logo.png")" class="img-fluid" alt="hpi">
-                            </a>
-                        </div>
-                        <div class="col">
-                            <a target="_blank" href="https://www.data4life.care/">
-                                <img src="@routes.Assets.at("images/data4life-blueLogo.svg")" alt="d4l" class="img-fluid">
-                            </a>
-                        </div>
-                    </div>
-                    <div class="row mb-3">
-                        <div class="col">
-                            <span class="float-left" style="font-size: x-small">
-                            @messages("footer.projectNumber")
-                            </span>
-                        </div>
-                    </div>
-
-                </div>
-            </div>
             </section>
         </div>
         <script src="@routes.Assets.at("lib/bootstrap/js/bootstrap.bundle.min.js")" type="text/javascript"></script>
