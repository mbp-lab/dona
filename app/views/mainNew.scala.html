--- conflicted
+++ resolved
@@ -7,11 +7,8 @@
         <link rel="stylesheet" media="screen" href="@routes.Assets.at("stylesheets/roboto_google_font.css")">
         <link rel="stylesheet" media="screen" href="@routes.Assets.at("stylesheets/ptSerif_google_font.css")">
         <link rel="stylesheet" media="screen" href="@routes.Assets.at("stylesheets/ptSans_google_font.css")">
-<<<<<<< HEAD
-=======
         <meta charset="utf-8">
         <meta name="viewport" content="width=device-width, initial-scale=1, shrink-to-fit=no">
->>>>>>> dc25b7d5
         <link rel="stylesheet" media="screen" href="@routes.Assets.at("lib/bootstrap/css/bootstrap.min.css")">
         <link rel="stylesheet" media="screen" href="@routes.Assets.at("lib/font-awesome/css/font-awesome.min.css")">
         <link rel="stylesheet" media="screen" href="@routes.Assets.at("stylesheets/core.css")">
