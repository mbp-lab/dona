--- conflicted
+++ resolved
@@ -5,16 +5,10 @@
         <div class="text-center instructions-body align-content-center">
             <h3 class="headline">@messages("learn-more.data-storage.title")</h3>
             <p class="text-left paragraph">@Html(messages("learn-more.storage.body1_html"))</p>
-<<<<<<< HEAD
-            <figure >
-                <img src="@routes.Assets.at("images/Anonymisation.png")" class="anonymizationExampleImage">
-                <figcaption class="font-weight-bold font-italic mt-4">
-=======
             <p class="text-left paragraph">@Html(messages("learn-more.storage.body2_html"))</p>
             <figure class="figure">
                 <img class="img-fluid" src="@routes.Assets.at(messages("learn-more.imagePath"))">
                 <figcaption class="font-weight-bold font-italic figure-caption">
->>>>>>> 8741e2bb
                     <p class="paragraph" style="color: #666666">@messages("learn-more.image.caption")</p>
                 </figcaption>
             </figure>
