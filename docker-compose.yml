version: "3.3"
services:
  kalinka:
    restart: unless-stopped
    build: .
    links:
      - postgres
    ports:
<<<<<<< HEAD
      - "9006:9000"
=======
      - "9000:9000"
>>>>>>> d1773f55
    environment:
      - "APPLICATION_SECRET=${APPLICATION_SECRET}"
      - "DATABASE_HOST=postgres"
      - "DATABASE_PORT=5432"
      - "DATABASE_NAME=kalinka"
      - "DATABASE_USER=${DATABASE_USER}"
      - "DATABASE_PASSWORD=${DATABASE_PASSWORD}"
      - "KALINKA_HOST=dona.tf.uni-bielefeld.de"
      - "SOCIAL_DATA_SOURCE_ID=1234566"
      - "SOCIAL_DATA_INGESTION_ENABLED=on"
      - "DONOR_SURVEY_ENABLED=on"
<<<<<<< HEAD
      - "DONOR_SURVEY_LINK=https://survey.mbp.tf.uni-bielefeld.de/index.php?r=survey/index&sid=823816"
      - "FEEDBACK_SURVEY_LINK=https://survey.mbp.tf.uni-bielefeld.de/index.php?r=survey/index&sid=694135"
=======
      - "DONOR_SURVEY_LINK=https://survey.mbp.tf.uni-bielefeld.de/index.php?r=survey/index&sid=287913"
      - "FEEDBACK_SURVEY_LINK=https://survey.mbp.tf.uni-bielefeld.de/index.php?r=survey/&sid=551679&newtest=Y"
>>>>>>> d1773f55
      - "SECURE_COOKIE=false"
      - "DONOR_ID_INPUT_METHOD=default"
  postgres:
    restart: unless-stopped
    environment:
      POSTGRES_PASSWORD: "${DATABASE_PASSWORD}"
      POSTGRES_USER: "${DATABASE_USER}"
      POSTGRES_DB: "kalinka"
    image: postgres:12
    volumes:
<<<<<<< HEAD
      - project03demo_dona_data:/var/lib/postgresql/data
    ports:
      - "5561:5432"
volumes:
  project03demo_dona_data:
=======
      - newDonorIdFeature_data:/var/lib/postgresql/data
    ports:
      - "5555:5432"
volumes:
  newDonorIdFeature_data:
>>>>>>> d1773f55
<|MERGE_RESOLUTION|>--- conflicted
+++ resolved
@@ -6,11 +6,7 @@
     links:
       - postgres
     ports:
-<<<<<<< HEAD
       - "9006:9000"
-=======
-      - "9000:9000"
->>>>>>> d1773f55
     environment:
       - "APPLICATION_SECRET=${APPLICATION_SECRET}"
       - "DATABASE_HOST=postgres"
@@ -18,17 +14,12 @@
       - "DATABASE_NAME=kalinka"
       - "DATABASE_USER=${DATABASE_USER}"
       - "DATABASE_PASSWORD=${DATABASE_PASSWORD}"
-      - "KALINKA_HOST=dona.tf.uni-bielefeld.de"
+      - "KALINKA_HOST=study-demo.dona.tf.uni-bielefeld.de"
       - "SOCIAL_DATA_SOURCE_ID=1234566"
       - "SOCIAL_DATA_INGESTION_ENABLED=on"
       - "DONOR_SURVEY_ENABLED=on"
-<<<<<<< HEAD
       - "DONOR_SURVEY_LINK=https://survey.mbp.tf.uni-bielefeld.de/index.php?r=survey/index&sid=823816"
       - "FEEDBACK_SURVEY_LINK=https://survey.mbp.tf.uni-bielefeld.de/index.php?r=survey/index&sid=694135"
-=======
-      - "DONOR_SURVEY_LINK=https://survey.mbp.tf.uni-bielefeld.de/index.php?r=survey/index&sid=287913"
-      - "FEEDBACK_SURVEY_LINK=https://survey.mbp.tf.uni-bielefeld.de/index.php?r=survey/&sid=551679&newtest=Y"
->>>>>>> d1773f55
       - "SECURE_COOKIE=false"
       - "DONOR_ID_INPUT_METHOD=default"
   postgres:
@@ -39,16 +30,8 @@
       POSTGRES_DB: "kalinka"
     image: postgres:12
     volumes:
-<<<<<<< HEAD
-      - project03demo_dona_data:/var/lib/postgresql/data
+      - project03_study_demo_data:/var/lib/postgresql/data
     ports:
       - "5561:5432"
 volumes:
-  project03demo_dona_data:
-=======
-      - newDonorIdFeature_data:/var/lib/postgresql/data
-    ports:
-      - "5555:5432"
-volumes:
-  newDonorIdFeature_data:
->>>>>>> d1773f55
+  project03_study_demo_data: