version: "3.3"
services:
  kalinka:
    restart: unless-stopped
    build: .
    links:
      - postgres
    ports:
      - "9007:9000"
    environment:
      - "APPLICATION_SECRET=${APPLICATION_SECRET}"
      - "DATABASE_HOST=postgres"
      - "DATABASE_PORT=5432"
      - "DATABASE_NAME=kalinka"
      - "DATABASE_USER=${DATABASE_USER}"
      - "DATABASE_PASSWORD=${DATABASE_PASSWORD}"
      - "KALINKA_HOST=dev.mbp.tf.uni-bielefeld.de"
      - "SOCIAL_DATA_SOURCE_ID=1234566"
      - "SOCIAL_DATA_INGESTION_ENABLED=off"
      - "DONOR_SURVEY_ENABLED=off"
      - "DONOR_SURVEY_LINK=https://survey.mbp.tf.uni-bielefeld.de/index.php?r=survey/index&sid=287913"
      - "FEEDBACK_SURVEY_LINK=https://survey.mbp.tf.uni-bielefeld.de/index.php?r=survey/&sid=551679&newtest=Y"
      - "SECURE_COOKIE=false"
      - "DONOR_ID_INPUT_METHOD=default"
  postgres:
    restart: unless-stopped
    environment:
      POSTGRES_PASSWORD: "${DATABASE_PASSWORD}"
      POSTGRES_USER: "${DATABASE_USER}"
      POSTGRES_DB: "kalinka"
    image: postgres:12
    volumes:
<<<<<<< HEAD
      - dona_newYorkDemo_wAudio_data:/var/lib/postgresql/data
=======
      - newDonorIdFeature_data:/var/lib/postgresql/data
>>>>>>> 164848ff
    ports:
      - "5562:5432"
volumes:
<<<<<<< HEAD
  dona_newYorkDemo_wAudio_data:
=======
  newDonorIdFeature_data:
>>>>>>> 164848ff
<|MERGE_RESOLUTION|>--- conflicted
+++ resolved
@@ -30,16 +30,8 @@
       POSTGRES_DB: "kalinka"
     image: postgres:12
     volumes:
-<<<<<<< HEAD
       - dona_newYorkDemo_wAudio_data:/var/lib/postgresql/data
-=======
-      - newDonorIdFeature_data:/var/lib/postgresql/data
->>>>>>> 164848ff
     ports:
       - "5562:5432"
 volumes:
-<<<<<<< HEAD
-  dona_newYorkDemo_wAudio_data:
-=======
-  newDonorIdFeature_data:
->>>>>>> 164848ff
+  dona_newYorkDemo_wAudio_data: