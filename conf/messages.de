# https://www.playframework.com/documentation/latest/ScalaI18N

# Landing page

landing.mobileAlert=Wir empfehlen die Teilnahme an der Studie mit einem Laptop oder PC.

landing.header.title=Bringen Sie Licht ins Dunkel mit Ihren Social-Online-Daten.
landing.header.body=Wir forschen an digitalen Methoden, um soziale Interaktionen und ihren Einfluss auf die mentale Gesundheit besser zu verstehen und so Menschen zu helfen. Unterstützen Sie uns durch die Spende Ihrer anonymisierten Social-Online-Daten. Erhalten Sie als Dank erhellendes Feedback!
landing.what.title=Worum geht es?
landing.what.body1=Soziale Interaktionen spielen eine wichtige Rolle für die mentale Gesundheit. Um diese Rolle besser zu verstehen, entwickeln wir an der Universität Bielefeld neue digitale Messmethoden. Mit der aktuellen Studie möchten wir die Frage beantworten: Können wir die soziale Einbindung von Menschen anhand Ihrer Social Media Nachrichten erfassen?
landing.what.body2=Wenn Sie uns bei unserer Forschung unterstützen möchten, können Sie Ihre Daten von einer Social Media Plattform anfordern (Facebook oder WhatsApp). Diese Daten können Sie dann auf unserer Webseite anonymisieren und für die Forschung spenden.

landing.why.title=Warum sollte ich teilnehmen?
landing.why.col1.title=Erhalten Sie Feedback
landing.why.col1.body=Als Dankeschön für Ihre Teilnahme erhalten Sie am Ende ein Feedback zu Ihrem Online-Interaktionsverhalten und Ihrer Sozialen Einbindung. Wir zeigen Ihnen eine graphische Darstellung Ihrer gesendeten und empfangenen Nachrichten über die vergangenen Monate. Diese Studie dient nicht der medizinischen oder psychologischen Diagnostik.

landing.why.col2.title=Unterstützen Sie die Forschung
landing.why.col2.body_html=In der Studie möchten wir die soziale Einbindung der TeilnehmerInnen anhand ihrer Online-Interaktionsdaten messen. Langfristig sollen die Studienergebnisse dazu beitragen, die Auswirkungen von sozialen Interaktionen auf die mentale Gesundheit besser zu verstehen.

landing.why.col3.title=Sie bleiben anonym
landing.why.col3.body_html=Bei der Datenspende Ihrer Social-Media-Daten erfassen wir ausschließlich <strong><a href="/learn-more">anonyme Metadaten</a></strong> (Nachrichtenlänge, Nachrichtenzeitpunkt und Pseudonyme der UnterhaltungsteilnehmerInnen) und <strong>keine Inhalte</strong> (Nachrichtentext oder Name der UnterhaltungsteilnehmerInnen).

landing.contact.body_html=Auf dieser Webseite erläutern wir Ihnen den Hintergrund und Ablauf der Online-Studie damit Sie entscheiden können, ob Sie teilnehmen möchten. Sollten Sie noch Fragen haben, so wenden Sie sich bitte an die Versuchsleiterin (Prof. Dr. Hanna Drimalla, AG Multimodal Behavior Processing, Technische Fakultät, Universität Bielefeld, <a href="mailto:drimalla@techfak.uni-bielefeld.de">drimalla@techfak.uni-bielefeld.de</a>, Tel. +49 521 106-12043).

landing.imagePath.donationProcedure1 = images/landingDonationProcedure_1_German.png
landing.imagePath.donationProcedure2 = images/landingDonationProcedure_2_German.png
landing.imagePath.donationProcedure3 = images/landingDonationProcedure_3_German.png
landing.imagePath.exampleFeedback = images/landingExampleFeedback_German.png

# Learn More page

learn-more.how-to-participate.title=Wie kann ich teilnehmen?
learn-more.how-to-participate.body=Die Studie findet komplett online und anonym statt. Die Studie beinhaltet die Datenspende Ihrer anonymisierten Online-Nachrichten sowie das Ausfüllen einiger Online-Fragebögen. Nachdem Sie Ihre Online-Interaktionsdaten heruntergeladen haben, dauert die Studie ungefähr 20 Minuten.

learn-more.how-to-cancel.title=Und wenn ich abbrechen möchte?
learn-more.how-to-cancel.body=Die Teilnahme an der Online-Studie ist freiwillig. Sie können jederzeit und ohne Angabe von Gründen Ihre Einwilligung zur Teilnahme an dieser Studie widerrufen, ohne dass Ihnen daraus Nachteile entstehen. Bis zum Ende der Datenerhebung können Sie zudem Ihre Einwilligung zur Speicherung der Daten widerrufen, ohne dass Ihnen daraus Nachteile entstehen.

learn-more.data-storage.title=Welche Daten werden gespeichert?

learn-more.imagePath=images/dataAnonymizationExample-German.png

# data storage text body is reused, see below

learn-more.storage.body1_html=<strong><em>Datenspende: </strong></em>Bei der Datenspende Ihrer Social-Media-Daten erfassen wir ausschließlich <strong>Metadaten</strong> (Nachrichtenlänge, Nachrichtenzeitpunkt und Pseudonyme der UnterhaltungsteilnehmerInnen) und <strong>keine Inhalte</strong> (Nachrichtentext oder Name der UnterhaltungsteilnehmerInnen). Ihre Online-Interaktions-Daten werden bereits auf Ihrem Rechner anonymisiert. Wir sehen also niemals Ihre Nachrichten. Bevor wir Ihre anonymisierten Nachrichten speichern, können Sie diese begutachten. So können Sie sich davon überzeugen, dass diese ausreichend anonymisiert sind.
learn-more.storage.body2_html=<strong><em>Fragebögen: </strong></em>Sie füllen zunächst Fragebögen zu Ihren demographischen Informationen, zu Ihrer Spende, sowie zu Ihrer momentanen Stimmung und zu Ihrem Messaging-Verhalten aus. Danach können Sie die Datenspende durchführen und erhalten Feedback. Anschließend füllen Sie weitere Fragebögen zu ähnlichen Themen aus, sowie zu der Benutzerfreundlichkeit des Feedbacks. Diese Erhebung findet ebenfalls komplett anonym auf der Plattform <a target="_blank" href="https://www.limesurvey.org/de/hilfe/faq/17-datenschutz-datensicherheit">LimeSurvey</a> statt.

learn-more.data-handling.title=Was passiert später mit meinen Daten?
learn-more.data-handling.body1=Da wir weder Ihren Namen oder andere personenbezogenen Daten erheben, können wir nach Abschluss der Studie, Ihre Daten nicht mehr Ihrer Person zuordnen – der Datensatz ist anonym. Entsprechend können wir Ihren Datensatz jedoch auch nicht gezielt löschen.
learn-more.data-handling.body2=Die Ergebnisse und Daten dieser Studie werden als wissenschaftliche Publikation veröffentlicht. Dies geschieht in anonymisierter Form, d. h. ohne dass die Daten einer spezifischen Person zugeordnet werden können. Die vollständig anonymisierten Daten dieser Studie werden online in einem Forschungsdaten-Repositorium gespeichert und qualifizierten Wissenschaftlern auf Antrag zugänglich gemacht.

learn-more.image.caption=Abbildung 3. Beispiel der Anonymisierung einer Nachricht

# Instructions page

instructions.about.title=Wie erhalte ich meine Daten?
instructions.about.body_html=Bevor Sie an der Studie teilnehmen, fordern Sie bitte Ihre Daten direkt von Facebook und/oder WhatsApp an. Sie können Daten von beiden Plattformen spenden. Falls Sie nur Daten von einer Plattform spenden möchten, wählen Sie bitte die Plattform, die für Sie wichtiger ist. <b>Bitte sehen Sie sich die entsprechenden Anleitungen genau an, da sie wichtige Informationen für die weiteren Schritte enthalten.</b>
instructions.datasource.title_format = Anleitung zum Erhalten von %s-Daten
instructions.download-procedure.title=Übersicht über den Download & Datenspende Prozess:
instructions.continue.body=Wenn Sie anhand dieser Anleitung Ihre Daten erhalten haben, können Sie jetzt mit der Einverständniserklärung und dem ersten Fragebogen der Studie beginnen. Im Anschluss können Sie dann Ihre Daten spenden.
instructions.haveData=Sie brauchen 5-7 WhatsApp-Chats (.txt- oder .zip-Dateien).

# Donation info page

donation-info.title=Wie spende ich meine Daten?
donation-info.data-request=<strong>Datenanfrage: </strong>Sie fordern Ihre Online-Nachrichten-Daten vom Online-Netzwerk (z.B. Facebook) an und laden diese auf Ihren Rechner.
donation-info.anonymisation=<strong> Anonymisierung: </strong>Wir entfernen den Inhalt aus diesen Daten und reduzieren die Daten auf sogenannte Meta-Informationen (z.B. Länge und Zeitpunkt der Nachrichten). Ihr Name sowie die Namen aller Ihrer Kontakte werden durch zufällige Pseudonyme (z.B. „Tim“ &rarr;„anonymous13“) ersetzt. Sie können den Inhalt der anonymisierten Datei vor dem Upload begutachten.
donation-info.storage=<strong> Speicherung: </strong>Nur diese anonymisierten und reduzierten Daten werden hochgeladen und von uns auf einem sicheren Server gespeichert.

# Consent pop-up

consent.title=Einwilligungserklärung
consent.subtitle=Vielen Dank für Ihr Interesse an unserer Studie zu sozialen Interaktionen.  Bitte lesen Sie die folgenden Informationen aufmerksam durch.

<<<<<<< HEAD
consent.purpose.title=Studienzweck
consent.purpose.body=Ziel der Studie ist es, die soziale Interaktionsdynamiken von Menschen anhand ihrer Social-Media-Nachrichten anonym zu erfassen.

consent.responsible.title=Verantwortliche für diese Studie
consent.responsible.body1=Die Studie „Erforschung der Interaktionsmuster anhand anonymisierter Netzwerkdaten aus sozialen Netzen“ wird durchgeführt durch die Technische Fakultät der Universität Bielefeld, Arbeitsgruppe Multimodal Behavior Processing von Prof. Dr. Hanna Drimalla.
consent.responsible.body2=Die Studie wird gefördert durch das Bundesministerium für Bildung und Forschung (BMBF; 01IS20046).

consent.about.title=Studienablauf – Was genau erwartet Sie in dieser Studie?
consent.about.body1=Diese Studie umfasst eine Sitzung und nimmt erfahrungsgemäß 20 Minuten in Anspruch. Die Studie findet online statt.
consent.about.body2=Ihre Aufgabe ist es, ihre anonymisierten Online-Nachrichten zu spenden sowie einige Online-Fragebögen auszufüllen.<br>Sie werden gebeten, Fragen zu zu Ihren demographischen Informationen (bspw. Alter in Gruppen, Geschlecht, Bildungsniveau), zu Ihrer Spende, sowie zu Ihrer momentanen Stimmung und zu Ihrem Messaging-Verhalten zu beantworten. Die  Daten lassen sich zu keinem Zeitpunkt einer konkreten Person zuordnen.
=======
consent.about.title=Information zur Studie
consent.about.body1=Ziel der Studie ist es, die soziale Einbindung von Menschen anhand ihrer Social Media Nachrichten zu erfassen. Die Studie findet komplett online und anonym statt. Die Studie beinhaltet die Datenspende Ihrer anonymisierten Online-Nachrichten sowie das Ausfüllen einiger Online-Fragebögen. Nachdem Sie Ihre Online-Interaktionsdaten heruntergeladen haben, dauert die Studie lediglich eine halbe Stunde.
consent.about.body2_html=Mit Ihrer Einwilligung bestätigen Sie, dass Sie die vorherige Informationswebseite zum Zweck, Ablauf und Umfang der Online-Studie gelesen und verstanden haben.
>>>>>>> dc25b7d5

consent.benefit.title=Nutzen und Risiken
consent.benefit.body1=Mit Ihrer Teilnahme helfen Sie dabei, neue Erkenntnisse über das soziale Interaktionsverhalten der Menschen zu identifizieren und charakterisieren. Sie erhalten zudem einen Einblick in Ihr eigenes Messaging-Verhalten. Außerdem erhalten Sie am Ende der Studie die Möglichkeit 5€ (Barzahlung, Überweisung oder Gutschein) zu erhalten.
consent.benefit.body2=Wir erheben nur anonymisierte Daten. Vor der Datenspende müssen Sie die Messaging-Daten auf Ihr Gerät herunterladen. Da es sich um sensible Daten handelt, empfehlen wir Ihnen ausdrücklich, die Original-Daten nach dem Abschluss der Spende von Ihrem Gerät zu löschen. Um Ihre Privatsphäre zu sichern, führen Sie die Studie in ungestörter Umgebung durch. Durch die Teilnahme sind keine negativen Folgen oder besondere Belastungen zu erwarten. Die Untersuchung birgt keinerlei Risiken für Sie.

consent.data-storage.title=Erhobene Daten
consent.data-storage.body1=<i>Datenspende:</i> Bei der Datenspende Ihrer Social-Media-Daten erfassen wir ausschließlich Metadaten (e.g. Nachrichtenlänge, Nachrichtenzeitpunkt und Pseudonyme der UnterhaltungsteilnehmerInnen) und keine Inhalte (e.g. Nachrichtentext oder Name der UnterhaltungsteilnehmerInnen). Ihre Online-Interaktions-Daten werden bereits auf Ihrem Rechner anonymisiert. Wir sehen also niemals Ihre Nachrichten. Bevor wir Ihre anonymisierten Nachrichten speichern, können Sie diese begutachten. So können Sie sich davon überzeugen, dass diese ausreichend anonymisiert sind.
consent.data-storage.body2=<i>Fragebögen:</i> Sie füllen zunächst Fragebögen zu Ihren demographischen Informationen, zu Ihrer Spende, sowie zu Ihrer momentanen Stimmung und zu Ihrem Messaging-Verhalten aus. Danach können Sie die Datenspende durchführen und erhalten Feedback. Anschließend füllen Sie weitere Fragebögen zu ähnlichen Themen aus, sowie zu der Benutzerfreundlichkeit des Feedbacks. Diese Erhebung findet ebenfalls komplett anonym auf der Plattform LimeSurvey statt.

consent.voluntary.title=Freiwilligkeit
consent.voluntary.body=Die Teilnahme an der Studie ist freiwillig. Sie können jederzeit und ohne Angabe von Gründen die Teilnahme an dieser Studie beenden, ohne dass Ihnen daraus Nachteile entstehen.

<<<<<<< HEAD
consent.data-protection.title=Datenschutz und Datennutzung
consent.data-protection.body1=Die im Rahmen dieser Studie erhobenen Daten werden vertraulich behandelt. Bis zum Abschicken Ihrer anonymisierten Daten haben Sie die Möglichkeit, der Speicherung Ihrer Daten durch Abbruch der Studie zu widersprechen. Sie können dies einfach durch Schließen des Browserfensters tun. Wir werden Ihre Daten dann nicht erhalten. Sobald Sie uns die Daten geschickt haben, ist keine gezielte Datenlöschung mehr möglich, da wir Ihre Daten ausschließlich in anonymisierter Form speichern.
consent.data-protection.body2=Um die vollständige und einmalige Studienteilnahme zu gewährleisten und Ihnen die 5€ zukommen zu lassen, erhalten Sie einen Token (Teilnahmecode) von uns, den Sie am am Ende der Studie zusammen mit Ihrer E-Mail-Adresse eingeben können. Sie erhalten dann die 5€ über die von Ihnen gewählte Methode (Barzahlung, Überweisung oder Gutschein). Daraufhin werden Ihre E-Mail-Adresse und der Token gelöscht. Zu keinem Zeitpunkt können wir Ihre E-Mail-Adresse oder Ihren Token mit Ihren Studiendaten in Verbindung bringen.
consent.data-protection.body3=Die Studienergebnisse werden in zusammengefasster Form z.B. in wissenschaftlichen Zeitschriften, Vorträgen oder Lehrveranstaltungen veröffentlicht.
=======
consent.data-protection.title=Datenschutz
consent.data-protection.body=Da wir weder Ihren Namen oder andere personenbezogenen Daten erheben, können wir nach Abschluss der Studie, Ihre Daten nicht mehr Ihrer Person zuordnen – der Datensatz ist anonym. Entsprechend können wir Ihren Datensatz jedoch auch nicht gezielt löschen. Aufgrund der von vornherein vollständig anonymisierter Verarbeitung findet außerdem die Datenschutzgrundverordnung keine Anwendung. Bei Fragen zum Datenschutz können Sie sich an den behördlichen Datenschutzbeauftragten der Universität wenden:
>>>>>>> dc25b7d5
consent.data-protection.address_html=Behördliche Datenschutzbeauftragte <br /> Universität Bielefeld <br /> Büro: UHG T6-234  <br />Telefon +49 521 106-5225 <br /><a href="mailto:datenschutzbeauftragte@uni-bielefeld.de">datenschutzbeauftragte@uni-bielefeld.de</a>

consent.contact.title=Kontaktdaten
consent.contact.body=Bei Fragen zur Teilnahme, Freiwilligkeit und Datennutzung melden Sie sich gerne bei dem*der Projektverantwortlichen: Prof. Dr. Hanna Drimalla, drimalla@techfak.uni-bielefeld.de, Tel. +49 521 106-12043

consent.data-purpose.title=Verwendung der anonymisierten Daten
consent.data-purpose.body=Die Ergebnisse und Daten dieser Studie werden als wissenschaftliche Publikation veröffentlicht. Dies geschieht in anonymisierter Form, d. h. ohne dass die Daten einer spezifischen Person zugeordnet werden können. Die vollständig anonymisierten Daten dieser Studie werden online in einem Forschungsdaten-Repositorium gespeichert und qualifizierten Wissenschaftlern auf Antrag zugänglich gemacht.

consent.confirmation=Hiermit versichere ich, dass ich die oben beschriebenen Teilnehmerinformationen verstanden habe und mit den genannten Teilnahmebedingungen einverstanden bin.

consent.buttons.agree.caption=Einverstanden
consent.buttons.close.caption=Schließen

# Donation page

# minor grammar correction
donation.select-data.title=Wählen Sie Ihre Daten für die Spende aus
donation.select-data.body1=Wählen Sie aus, welche Daten Sie spenden möchten. Zur Anonymisierung Ihrer Daten wird Ihr Nutzername automatisch ermittelt. Ihr Nutzername wird nicht gespendet und wir werden ihn nicht erfahren.
donation.select-data.body2=Nachdem Sie die Datei ausgewählt haben, die Sie spenden möchten, zeigen wir ihnen eine Vorschau Ihrer anonymisierten Daten. In dieser Vorschau werden Sie sehen, dass Ihr Nutzername durch „Spender“ ersetzt wurde, die Namen Ihrer Kontakte entfernt wurden und nur Meta-Informationen extrahiert wurden.
donation.select-data.donation=Datenspende
donation.select-data.input1=Dateien auswählen
donation.select-data.input2=Durchsuchen
donation.select-data.remove=Entfernen

donation.select-date.start=Anfang der Spende:
donation.select-date.end=Ende der Spende:

donation.preview-data.title=Vorschau Ihrer anonymisierten Daten
donation.preview-data.button=Klicken Sie hier für eine Vorschau Ihrer anonymisierten Daten
donation.preview-data.body1=Keine persönliche Information hat Ihr Gerät verlassen. Die Meta-Informationen Ihrer Nachrichten wurden extrahiert.
donation.preview-data.body2=Wie Sie sehen, wurden alle Namen anonymisiert und der Inhalt der Nachricht wurde durch die Anzahl der Wörter ersetzt.
donation.preview-data.message=Nachricht
donation.preview-data.sender=Sender der Nachricht
donation.preview-data.receiver=Empfänger der Nachricht
donation.preview-data.word-count=Anzahl an Wörtern
donation.preview-data.timestamp=Zeitpunkt der Nachricht
donation.preview-data.group-conversation=Gruppenunterhaltung

donation.friendsMapping.title=<b>Decknamen für Ihre Kontakte</b>
donation.friendsMapping.subtitle.facebook=Wir haben Ihre Daten und Ihre Kontakte anonymisiert. Falls Sie in der anonymisierten Auswertung im nächsten Schritt rekonstruieren wollen, um welche Konversationen und Kontakte es sich jeweils handelt, notieren Sie sich die folgenden Zuordnungen von Kontakten (z.B. G**** M*****) und Chatnamen (z.B. “F4”). Ab jetzt sind dies die anonymisierten Decknamen für Ihre Chats. Die Zuordnung wird nicht gespeichert und geht verloren, sobald Sie diese Seite verlassen.
donation.friendsMapping.subtitle.whatsapp=Wir haben Ihre Daten und Ihre Kontakte anonymisiert. Falls Sie in der anonymisierten Auswertung im nächsten Schritt rekonstruieren wollen, um welche Konversationen und Kontakte es sich jeweils handelt, notieren Sie sich die folgenden Zuordnungen von Kontakten (z.B. G**** M*****) und Chatnamen (z.B. “W4” ). Ab jetzt sind dies die anonymisierten Decknamen für Ihre Chats. Die Zuordnung wird nicht gespeichert und geht verloren, sobald Sie diese Seite verlassen.
donation.friendsMapping.onlySeven=Dies sind nur die Kontakte Ihrer 7 Facebook-Chats, in denen insgesamt die meisten Wörter gesendet wurden. <b>Unten können Sie auch andere Chats auswählen. </b>
donation.friendsMapping.moreFriends=und {0} weitere.
donation.friendsMapping.chat=Chat
donation.friendsMapping.onlyYouInConv=Nur Sie befinden sich in diesem Chat. Es könnte z.B. sein, dass die andere Person/en den Chat verlassen haben.

donation.sendData.wait=Das Senden der Daten kann ein paar Minuten dauern. Bitte warten Sie und lassen Sie diese Seite geöffnet. Danke!

donation.raw-data-explanation_format=Unten können Sie %s Ihrer anonymisierten Nachrichten sehen. Falls Sie alle anonymisierten Nachrichten anschauen möchten, <b>werfen Sie einen Blick in Ihre</b>
donation.raw-data-link.text=<b>Rohdaten</b>

# provided by Astrid

donation.alias-not-required=Nicht notwendig
donation.alias=Nutzername
donation.please-insert-alias=Bitte geben Sie Ihren Nutzernamen ein, um das Hochladen zu ermöglichen
donation.choose-files-here=Wählen Sie hier die Dateien aus, die Sie spenden möchten:
donation.choose-period=Hier können Sie den Zeitraum Ihrer Datenspende eingrenzen:
donation.aliases-overview=Decknamen Ihrer Kontakte:

donation.processing=Daten werden extrahiert und anonymisiert...
donation.be-patient=Das Extrahieren der Daten kann einige Minuten dauern. Haben Sie bitte Geduld...
donation.successful=Ihre Daten wurden erfolgreich anonymisiert.
donation.error=Es ist ein Fehler aufgetreten:

donation.anonymisation.donor=Spender
donation.anonymisation.friend=Kontakt
donation.anonymisation.friendInitial=K
donation.anonymisation.chatInitialW=W
donation.anonymisation.chatInitialF=F
donation.anonymisation.system=System
donation.anonymisation.chooseUsername=Bitte wählen Sie Ihren Nutzernamen aus. Ihr Nutzername wird nicht gespeichert u"nd wir werden ihn nicht erfahren.
donation.anonymisation.loading=Das Senden der anonymisierten Daten kann ein paar Minuten dauern. Bitte warten Sie und lassen Sie diese Seite geöffnet. Danke!

donation.anonymisation.chatSelection.title=Sie können bis zu 10 Chats auswählen, für die Sie Feedback erhalten möchten
donation.anonymisation.chatSelection.clickHereToSelect=Klicken Sie hier, um andere Chats auszuwählen, für die Sie Feedback erhalten möchten

donation.anonymisation.loading.tooLong.title=Wenn dieser Vorgang länger als 5 Minuten dauert, kann dies folgende Ursachen haben:
donation.anonymisation.loading.tooLong.issue.1=Sie versuchen, Dateitypen hochzuladen, die nicht unterstützt werden (die korrekten Dateitypen sind .txt oder .zip für WhatsApp und .zip für Facebook)
donation.anonymisation.loading.tooLong.issue.2=Sie haben Ihre WhatsApp-Chats von verschiedenen Geräten exportiert
donation.anonymisation.loading.tooLong.issue.3=Die Dateien, die Sie hochladen möchten, sind ungewöhnlich groß
donation.anonymisation.loading.tooLong.issue.4=Ihre Internetverbindung ist langsam
donation.anonymisation.loading.tooLong.issue.5=Andere unerwartete Probleme
donation.anonymisation.loading.tooLong.issue.6=Helfen Sie uns <a href="https://survey.mbp.tf.uni-bielefeld.de/index.php?r=survey/index&sid=486423&lang=de" target="_blank">hier</a> diese Anwendung zu verbessern.

donation.errors.no-profile=Die Datei enthält keine Profildaten.
donation.errors.no-alias=Ein Nutzername muss angegeben werden. Sie können ihn in Ihrem WhatsApp-Profil finden.
donation.errors.not-enough-chats_format=Bitte wählen Sie Ihre 5-7 wichtigsten Unterhaltungen aus. Sie haben %s ausgewählt. <br>Drücken und halten Sie die Strg-/Befehlstaste, um mehrere Dateien gleichzeitig auszuwählen.
donation.errors.something-went-wrong=Etwas ist schief gelaufen! Bitte kehren Sie zum Start zurück und wiederholen Sie den Vorgang.
donation.errors.same-file=Sie können nur Dateien auswählen, die sich voneinander unterscheiden. Bitte wählen Sie Ihre 5-7 wichtigsten Unterhaltungen aus.
donation.errors.no-messages-time-period=In dem ausgewählten Zeitraum befinden sich keine Nachrichten. Bitte wählen Sie einen größeren und validen Zeitraum.
donation.errors.dates-no-sense=Der ausgewählte Zeitraum ist ungültig. Bitte überprüfen Sie die Richtigkeit der ausgewählten Daten.
donation.errors.dates-not-enough-months=Bitte wählen Sie zum Spenden Ihrer Daten einen Zeitraum von mindestens 6 Monaten innerhalb des Zeitraums Ihrer Spende aus.
donation.errors.somewhereError=Es gibt einen Fehler. Bitte überprüfen Sie Ihre Datenspende.
donation.errors.emptyOrJustOnePerson=Alle Ihre Chats sollten mindestens 100 Nachrichten und mindestens einen Kontakt (der nicht Sie selbst sind) enthalten.

donation.submit=Senden

# feedback

feedback.thanks.title=Vielen Dank für die Spende Ihrer Social-Online-Daten!
feedback.landscapeMode=Bitte halten Sie Ihr Gerät <b>quer</b>, um sich diese Seite anzugucken.

feedback.importantMessage.title=Wichtiger Hinweis:
feedback.importantMessage.disclaimer=Die angezeigten Graphen und Visualisierungen erlauben <b><u>keine</u> direkten Rückschlüsse</b> auf die Qualität Ihrer sozialen Beziehungen. Ihre Chats werden lediglich hinsichtlich Umfang, Menge und Zeiten ausgewertet und dargestellt.

feedback.reminder=Vergessen Sie nicht, sich unten auf dieser Seite für die Gutscheinverlosung anzumelden.

feedback.graph.title=Feedback zu Ihren %s-Nachrichten
feedback.graph.total-messages=Gesamtzahl an Nachrichten
feedback.graph.average-per-active-month=Durchschnitt pro aktiver Monat
feedback.graph.active-years-explanation_format=Insgesamt haben Sie in %s Jahren an Unterhaltungen teilgenommen (d.h. mindestens eine Nachricht innerhalb des Jahres gesendet oder erhalten)
# minor grammar correction by astrid
feedback.graph.active-months-explanation_format=Insgesamt haben Sie in %s Monaten an Unterhaltungen teilgenommen (d.h. mindestens eine Nachricht innerhalb des Monats gesendet oder erhalten)
feedback.graph.messages=Nachrichten
feedback.graph.messages-over-time=%s Nachrichten über die Zeit
feedback.graph.time=Zeit
feedback.graph.number-of-messages=Anzahl der Nachrichten
feedback.graph.sent=Gesendet
feedback.graph.received=Erhalten
feedback.graph.response-times=%s Antwortszeiten
feedback.graph.response-time=Antwortszeit
feedback.graph.median-response-time=Mediane Antwortszeit
feedback.graph.overview=Übersicht
feedback.graph.detail=Detail
feedback.graph.you=Sie
feedback.graph.friends=Kontakte

# plots main page titles
feedback.title.statisticsCard=Überblick über die gesamte Aktivität
feedback.title.interactionIntensity=Interaktionsintensität
feedback.title.dailyActivityTimes=Tägliche Aktivitätszeiten
feedback.title.responseTimes=Antwortzeiten
feedback.title.pleaseContinue=Wir hoffen Sie hatten spannende Erkenntnisse. Danke sehr!

feedback.facebook.info=Die möglicherweise hohe Anzahl an Facebook-Kontakten kann zu einer unübersichtlichen Darstellung führen. Daher werden im Folgenden nur Visualisierungen für Ihre 1-10 ausgewählten Facebook-Chats angezeigt.

feedback.nextButton=Weiter
feedback.finishButton=Ende
feedback.toRaffleButton=Für die Gutscheinverlosung anmelden

# plots more about titles
feedback.moreAbout.interactionIntensity.title=Mehr über Ihre Interaktionsintensität
feedback.moreAbout.dailyActivityTimes.title=Mehr über Ihre Täglichen Aktivitätszeiten
feedback.moreAbout.responseTimes.title=Mehr über Ihre Antwortzeiten

# plot descriptions
feedback.graph.yearMonth=Jahr-Monat:
feedback.graph.chatWith=Chat mit:
feedback.graph.overallData=Alle Chats
feedback.graph.resetView=Ansicht zurücksetzen

# plots example title
feedback.graph.example.title=Dies ist ein <b>Beispiel</b> mit Beispieldaten - <u>nicht</u> mit Ihren Daten.

# polar plot
feedback.graph.animatedPolarPlot.title=Planetendarstellung
feedback.graph.animatedPolarPlot.description=In dieser Visualisierung werden Sie als der gelbe Punkt in der Mitte angezeigt. Die von Ihnen gespendeten Chats sind die weißen Punkte um Sie herum. Je mehr Wörter in einem Chat geschrieben haben, desto näher bei Ihnen (gelber Punkt) ist der entsprechende weiße Punkt. Im Zeitschieber unten können den Monat und das Jahr, für welche aktuell die Daten angezeigt werden, sehen und selbst auswählen. Die kleineren helleren weißen Punkte zeigen die Aktivität in den jeweiligen Chats in anderen Monaten. Klicken Sie <a style="font-weight:bold" href="#polarPlotExplanation" data-toggle="modal" data-target="#polarPlotExplanation">HIER</a>, um eine Erklärung mit einem Beispiel zu sehen.
feedback.graph.animatedPolarPlot.legend.donor=Sie
feedback.graph.animatedPolarPlot.legend.others=Chat Intensität
feedback.graph.animatedPolarPlot.example.image=images/feedback_example_polarPlot_german.svg
feedback.graph.animatedPolarPlot.example.text=<p><b>(1)</b> Hier ist der weiße voll ausgefüllte Punkt sehr nah an dem gelben Punkt in der Mitte. Das bedeutet, dass in dem unten angezeigten Monat die Kommunikation in diesem Chat im Vergleich zu den vorherigen Monaten und den anderen Chats sehr intensiv war. Die hellen Punkte stehen für die Aktivität in den vorherigen Monaten. Es gibt in diesem Beispiel nur wenige helle kleine Punkte auf der Laufbahn. Das liegt daran, dass die Daten nur wenige Monate umfassen.</p><p><b>(2)</b> Hier sind kaum durchsichtige Verlaufspunkte zu sehen, da diese alle übereinander an ungefähr der gleichen Stelle liegen. Das liegt daran, dass die Intensität über die Monate in diesem Chat sehr stabil war.</p><p><b>(3)</b> Im Kontrast zu (2) sind hier viele durchsichtige Punkte sichtbar. Die Intensität dieses Chats hat sich also über die Monate viel geändert. Im aktuell angezeigten Monat liegt der größere kräftig weiße Punkt weiter entfernt als einige andere hellere Punkte: Dementsprechend gab es in der Zeit davor Monate, in denen mehr Wörter in diesem Chat ausgetauscht wurden. Allerdings gab es auch schon Monate, in denen die Intensität niedriger war.</p><p><b>(4)</b> Klicken Sie auf dieses Symbol, um den Graphen herunterzuladen.</p>

# animatedHorizontalBarChart
feedback.graph.animatedHorizontalBarChart.title=Insgesamt gesendete Wörter
feedback.graph.animatedHorizontalBarChart.description=Hier können Sie die Gesamtanzahl der Wörter sehen, die Sie in Ihren verschiedenen Chats pro Monat gesendet haben. Im Zeitschieber unten können Sie den Monat und das Jahr sehen und selbst auswählen. Klicken Sie <a style="font-weight:bold" href="#animatedHorizontalBarChartExplanation" data-toggle="modal" data-target="#animatedHorizontalBarChartExplanation">HIER</a>, um eine Erklärung mit einem Beispiel zu sehen.
feedback.graph.animatedHorizontalBarChart.legend=Gesendete Wörter
feedback.graph.animatedHorizontalBarChart.xAxis=Anzahl gesendeter Wörter
feedback.graph.animatedHorizontalBarChart.example.image=images/feedback_example_horizontalBarChart_german.svg
feedback.graph.animatedHorizontalBarChart.example.text=<p><b>(1)</b> In diesem Beispiel gab es über den gesamten Zeitraum in diesem Chat mit F9, F10 insgesamt am meisten gesendete Wörter: knapp über 140 Tausend.</p><p><b>(2)</b> Im Kontrast zu (1) gab es in diesem Beispielchat am wenigsten gesendete Wörter.</p><p><b>(3)</b> Hier wird das Jahr und der Monat angezeigt. Pro Monat können Sie beobachten, wie viele Wörter gesendet wurden. Probieren Sie den Zeitschieber aus! </p><p><b>(4)</b> Klicken Sie auf dieses Symbol, um den Graphen herunterzuladen.</p>

# horizontalBarChart overall
feedback.graph.horizontalBarChartOverall.description=Dieser Graph zeigt die Gesamtanzahl Ihrer erhaltenen und gesendeten Wörter über alle Ihre gespendeten Chats hinweg.
feedback.graph.horizontalBarChartOverall.legend.sent=Gesendete Wörter
feedback.graph.horizontalBarChartOverall.legend.received=Erhaltene Wörter
feedback.graph.horizontalBarChartOverall.xAxis=Anzahl Wörter
feedback.graph.horizontalBarChartOverall.yAxis.sent=Gesendet
feedback.graph.horizontalBarChartOverall.yAxis.received=Erhalten

# slidingWindowMean of sent and received words plot
feedback.graph.slidingWindowMean.description=Hier können Sie pro Tag Ihre durchschnittliche gesendete und empfangene Wörteranzahl sehen (Genauer gesagt, berechnen wir einen “gleitenden Mittelwert” mit einer Fenstergröße von 30 Tagen). Oben links können Sie auch Ihre einzelnen Chats auswählen, um den Graphen für Ihre gesendeten Wörter für den ausgewählten Chat zu sehen. <br><br> <i> Falls es in der Gesamtübersicht für einen oder mehrere Tage keinen Wert für die <u>erhaltenen Wörter</u> gibt, dann wurde dieser aus Datenschutzgründen ausgeblendet. Es werden nur aggregierte Informationen aus denen sich keine direkten Rückschlüsse auf einzelne Kontakte ziehen lassen angezeigt.</i>
feedback.graph.slidingWindowMean.legend.sent=Gesendete Wörter
feedback.graph.slidingWindowMean.legend.received=Erhaltene Wörter
feedback.graph.slidingWindowMean.legend.receivedNotShown=Datenschutz: Erhaltene Wörter werden nicht angezeigt
feedback.graph.slidingWindowMean.yAxis=Durchschnittliche Anzahl Wörter
feedback.graph.slidingWindowMean.example.image=images/feedback_example_slidingWindowMean_german.svg
feedback.graph.slidingWindowMean.example.text=<p class="text-left"><b>(1)</b> In diesem Beispiel lässt sich hier ein deutlicher Zuwachs gesendeter und empfangener Wörter beobachten. Dabei waren zu dieser Zeit die gesendeten Wörter mehr als die empfangenen Wörter.</p><p class="text-left"><b>(2)</b> Hier ist ein noch größerer Zuwachs von gesendeten und empfangenen Wörtern zu sehen. In diesem Zeitraum wurden insgesamt über alle Chats verteilt, mehr Wörter empfangen als gesendet.</p>

# dailySentReceivedWords plot
feedback.graph.dailySentReceived.description=Dieser Graph zeigt die exakte Wörteranzahl Ihrer gesendeten und empfangenen Nachrichten pro Tag.
feedback.graph.dailySentReceived.legend.sent=Gesendete Wörter
feedback.graph.dailySentReceived.legend.received=Erhaltene Wörter
feedback.graph.dailySentReceived.yAxis=Anzahl Wörter

# monthlySentReceivedWords plot
feedback.graph.monthlySentReceived.description=Hier wird die Anzahl Ihrer gesendeten und empfangenen Nachrichten pro Monat angezeigt. Beachten Sie den Unterschied zwischen den hier gezeigten Anzahlen von Nachrichten und den oben gezeigten Anzahlen von Wörtern.
feedback.graph.monthlySentReceived.legend.sent=Gesendete Wörter
feedback.graph.monthlySentReceived.legend.received=Erhaltene Wörter
feedback.graph.monthlySentReceived.yAxis=Anzahl Nachrichten

# dailyActivityTimes plot
feedback.graph.dailyActivityHoursPlot.description=In diesem Diagramm können Sie sehen, zu welchen Stunden des Tages Sie während der gesamten Zeitspanne der von Ihnen gespendeten Daten aktiv waren. Wenn Sie in einer Stunde mehr Wörter als üblicherweise gesendet haben, hat diese Stunde (Viereck im Diagramm) eine dunklere Farbe. Wenn die Farbe heller ist, dann haben Sie weniger Wörter als üblicherweise gesendet. Wenn Sie sich einen bestimmten Zeitraum genauer ansehen möchten, können Sie hineinzoomen, indem Sie auf das Diagramm klicken und halten, während Sie die Maus nach links oder rechts bewegen, um das Zeitfenster zu erzeugen, in das Sie hineinzoomen möchten. Klicken Sie <a style="font-weight:bold" href="#dailyActivityHoursPlotExplanation" data-toggle="modal" data-target="#dailyActivityHoursPlotExplanation">HIER</a>, um eine Erklärung mit einem Beispiel zu sehen.
feedback.graph.dailyActivityHoursPlot.yAxis=Uhrzeit
feedback.graph.dailyActivityHoursPlot.moreThanAverage=Mehr als <br> Ihr Durchschnitt
feedback.graph.dailyActivityHoursPlot.average=Ihr Durchschnitt
feedback.graph.dailyActivityHoursPlot.lessThanAverage=Weniger als <br> Ihr Durchschnitt
feedback.graph.dailyActivityHoursPlot.example.image=images/feedback_example_dailyActivityHoursPlot_german.svg
feedback.graph.dailyActivityHoursPlot.example.text=<p><b>(1)</b> In diesem Beispiel lässt sich in diesem Bereich eine Veränderung der Aktivitätszeiten beobachten. In dem Zeitraum bei <b>(2)</b> kann man sehen, dass keine Nachrichten ungefähr zwischen 8:00 Uhr und 12:00 Uhr gesendet wurden. Dann in dem Zeitraum bei <b>(3)</b> hat sich dieser Bereich ohne Nachrichten zu den Uhrzeiten ungefähr zwischen 2:00 Uhr und 6:00 Uhr verschoben. Das könnte zum Beispiel an einem Umzug in eine andere Zeitzone oder an einer Veränderung des Schlafrhythmus liegen.</p><p><b>(4)</b> Zum Beispiel hier lassen sich vermehrt dunkle Vierecke beobachten. In diesem Bereich wurden also überdurchschnittlich viele Nachrichten gesendet.</p><p><b>(5)</b> Klicken Sie auf dieses Symbol, um den Graphen herunterzuladen.</p>

# dayPartsPlot overall
feedback.graph.dayPartsOverall.description=In diesem Graphen können Sie sehen, wie sich die Wörter, die Sie gesendet und empfangen haben auf verschiedene Teile des Tages verteilen. Sie sehen hier gemittelte Werte über den gesamten Zeitraum Ihrer Datenspende.
feedback.graph.dayPartsOverall.legend.sent=Gesendete Wörter
feedback.graph.dayPartsOverall.legend.received=Erhaltene Wörter
feedback.graph.dayPartsOverall.yAxis=Prozentualer Anteil aller Wörter
feedback.graph.dayPartsOverall.xAxis=Vier Teile des Tages
feedback.graph.dayPartsOverall.example.image=images/feedback_example_dayPartsPlot_german.svg
feedback.graph.dayPartsOverall.example.text=<p class="text-left"><b>(1)</b> In diesem Beispiel wurden im gesamten Zeitraum der Datenspende jeweils weniger als 10% aller Wörter zwischen 0:00 Uhr und 6:00 Uhr und zwischen 6:00 Uhr und 12:00 Uhr gesendet und empfangen. In beiden Teilen des Tages wurden etwas mehr Wörter gesendet als empfangen.</p><p class="text-left"><b>(2)</b> Hingegen zwischen 12:00 Uhr und 18:00 Uhr wurden jeweils knapp unter 40% aller Wörter gesendet und empfangen. <br>Zwischen 18:00 Uhr und 00:00 Uhr wurden sogar knapp unter 45% aller Wörter gesendet bzw. empfangen. In beiden Tagesabschnitten wurden etwas mehr Wörter empfangen als gesendet. </p>


# animatedDayPartsPlot monthly
feedback.graph.dayPartsMonthly.description=Im Gegensatz zu dem Graphen oben, können Sie in diesem Graphen <u>pro Monat</u> sehen, wie sich die Wörter, die Sie gesendet haben auf verschiedene Teile des Tages verteilen.
feedback.graph.dayPartsMonthly.legend.sent=Gesendete Wörter
feedback.graph.dayPartsMonthly.legend.received=Erhaltene Wörter
feedback.graph.dayPartsMonthly.yAxis=Prozentualer Anteil aller Wörter
feedback.graph.dayPartsMonthly.xAxis=Vier Teile des Tages

# responseTimeBarChart overall
feedback.graph.responseTimeBarChart.description=Hier können Sie sehen, wie schnell Sie Ihren Kontakten antworten und umgekehrt. Sie sehen jeweils wie groß der Anteil aller Ihrer Antworten und der Antworten Ihrer Kontakte ist, die in der angegebenen Zeit erfolgt sind. Antworten sind Nachrichten, die direkt nach einer Nachricht von jemand anderem gesendet wurden. Sie können sehen, wie viel Prozent Ihrer Antworten Sie schneller als nach 1 Minute, nach 1–2 Minuten, 3–5 Minuten, 6–15 Minuten, 16–30 Minuten, 31–60 Minuten und langsamer als 60 Minuten gesendet bzw. empfangen haben. Der Balken für > 60 Minuten beinhaltet auch längere Gesprächspausen. Klicken Sie <a style="font-weight:bold" href="#responseTimeBarChartExplanation" data-toggle="modal" data-target="#responseTimeBarChartExplanation">HIER</a>, um eine Erklärung mit einem Beispiel zu sehen.
feedback.graph.responseTimeBarChart.legend.donor=Ihre Antwortzeiten
feedback.graph.responseTimeBarChart.legend.friends=Antwortzeiten Ihrer Kontakte
feedback.graph.responseTimeBarChart.yAxis=Prozentualer Anteil aller Antwortnachrichten
feedback.graph.responseTimeBarChart.xAxis=Dauer der Antwort
feedback.graph.responseTimeBarChart.example.image=images/feedback_example_responseTimeBarChart_german.svg
feedback.graph.responseTimeBarChart.example.text=<p><b>(1)</b> In diesem Beispiel können Sie sehen, dass mehr als 40% aller Antworten in unter einer Minute gesendet und empfangen wurden. Knapp unter 30% aller Antworten wurden in 1-2 Minuten gesendet und knapp 30% aller Antworten in 1-2 Minuten empfangen. Also wurden insgesamt rund 70 % aller gesendeten Antworten in weniger als zwei Minuten versendet und rund 70 % aller eingegangenen Antworten gingen in weniger als zwei Minuten ein.<p><b>(2)</b> Klicken Sie auf dieses Symbol, um den Graphen herunterzuladen.</p>

# responseTimeBarChart monthly
feedback.graph.responseTimeBarChartMonthly.description=Hier sehen Sie <u>pro Monat</u> Ihre Antwortzeiten. Die Grafik zeigt den Prozentsatz aller Antworten (d.h. eine Nachricht, die Sie nach einer Nachricht von einem Kontakt gesendet haben), die in der angegebenen Zeit erfolgt sind. Sie können sehen, wie viel Prozent Ihrer Antworten Sie schneller als nach 1 Minute, nach 1–2 Minuten, 3–5 Minuten, 6–15 Minuten, 16–30 Minuten, 31–60 Minuten und langsamer als 60 Minuten gesendet haben. Der Balken für > 60 Minuten beinhaltet auch längere Gesprächspausen.
feedback.graph.responseTimeBarChartMonthly.legend.donor=Ihre Antwortzeiten
feedback.graph.responseTimeBarChartMonthly.legend.friends=Antwortzeiten Ihrer Kontakte
feedback.graph.responseTimeBarChartMonthly.yAxis=Prozentualer Anteil aller Antwortnachrichten
feedback.graph.responseTimeBarChartMonthly.xAxis=Dauer der Antwort

# breaksInConv plot
feedback.graph.breaksInConv.description=Dieser Graph zeigt für den ausgewählten Chat pro Monat die längste zusammenhängende Zeitperiode in Tagen, in der keine Nachricht in diesem Chat geschrieben wurde. Klicken Sie <a style="font-weight:bold" href="#breaksInConvExplanationModal" data-dismiss="modal" data-toggle="modal" data-target="#breaksInConvExplanationModal">HIER</a>, um eine Erklärung mit einem Beispiel zu sehen.
feedback.graph.breaksInConv.yAxis=Längste Zeitperiode in Tagen ohne Nachricht
feedback.graph.breaksInConv.days=Tag/e
feedback.graph.breaksInConv.example.image=images/feedback_example_breaksInConv_german.svg
feedback.graph.breaksInConv.example.text=<p class="text-left"><b>(1)</b> In diesem Beispiel waren in dem oben links angezeigten Chat in dieser ersten Phase die längsten Zeiten ohne Kontakte meistens unter 5 Tagen lang. Zum Beispiel im Januar 2019 (dem ersten Monat) liegt die Länge der längsten Periode ohne eine Nachricht bei unter 5 Tagen. D.h. in diesem Monat gab es in dem Chat keine Zeit, in der für länger als 5 Tage keine einzige Nachricht geschrieben wurde.</p><p class="text-left"><b>(2)</b> Im Kontrast zu (1) sind in diesem Bereich die Längen der Konversationspausen bereits deutlich länger. In einigen Monaten liegt die längste Zeitperiode ohne eine Nachricht bei ungefähr 10 Tagen. In zwei Monaten gab es sogar für fast 20 Tage am Stück keine Aktivität in diesem Chat. </p><p class="text-left"><b>(3)</b> Hier ist ein Punkt sichtbar, der zeigt, dass es für den ganzen Juli 2021 keine einzige Nachricht in dem ausgewählten Chat gab. </p><p class="text-left"class="text-left"><b>(4)</b> Klicken Sie auf dieses Symbol, um den Graphen herunterzuladen.</p>


# provided by Astrid
feedback.graph.loading=Graph wird geladen...
feedback.buttons.complete-survey.caption=Fragebogen ausfüllen

# data protection page

data-protection.title=Datenschutz

data-protection.technical-details.title=Datenschutzhinweise – Anonyme Nutzung der Website
data-protection.technical-details.body1=Bei Aufruf und Nutzung der Website werden keine personenbezogenen Daten von Ihnen erhoben oder gespeichert.. Wenn Sie unsere Website aufrufen, teilt Ihr Webbrowser unserem Webserver Ihre IP-Adresse mit, um eine Kommunikation zu ermöglichen. Die IP-Adresse wird von uns dabei nur gekürzt gespeichert, um eine Identifikation Ihrer Person bei Aufruf der Website vollständig ausschließen zu können
data-protection.technical-details.body2=Bei jedem Zugriff auf die Website werden die folgenden technischen Daten übertragen: Name der abgerufenen Datei; Datum und Uhrzeit des Abrufs; Übertragene Datenmenge; Benachrichtigung, ob der Abruf erfolgreich war; die Webadresse, von der aus auf die Datei zugegriffen wurde (Referrer URL); Informationen über das Betriebssystem und den Browser (User-Agent-String); IP-Adresse (wird nur gekürzt gespeichert)
data-protection.technical-details.body3=Die Daten werden nach Beendigung Ihrer Sitzung automatisch gelöscht und nicht von uns gespeichert (z.B. in Protokolldateien).
data-protection.technical-details.body4=Außerdem verwenden wir Cookies, um die technische Funktionalität unserer Webseite gewähren zu können. Cookies sind kleine Textdateien mit Informationen über die Nutzung unseres Dienstes, die auf Ihrer Festplatte/Gerätgespeichert werden, wenn Sie diese Speicherung über die Einstellung Ihres Browsers erlauben. Cookies können keine Programme ausführen oder Viren aufIhren Computer übertragen. Die von uns eingesetzten Cookies sind sog. Session Cookies, die nur für die Dauer des Websitebesuchs gespeichert werden, nicht darüber hinaus. Anhand dieser Cookies ist keine Identifikation Ihrer Person möglich.

data-protection.participation.title=Datenschutzhinweise – Teilnahme an der Studie/Datenspende
# now get basically all the text from the consent page...
data-protection.participation.usage.title=Verwendung der anonymisierten Daten
data-protection.participation.usage.body=Die Ergebnisse und Daten dieser Studie werden als wissenschaftliche Publikation veröffentlicht. Dies geschieht in anonymisierter Form, d. h. ohne dass die Daten einer spezifischen Person zugeordnet werden können. Die vollständig anonymisierten Daten dieser Studie werden online in einem Forschungsdaten-Repositorium gespeichert und qualifizierten Wissenschaftlern auf Antrag zugänglich gemacht.

# Text appearing on multiple pages

language.current=DEU
language.options.ger=Deutsch
language.options.eng=English
language.options.am=Հայերեն

footer.title=Haben Sie Ihre Daten bereit?
footer.projectNumber=Kennzeichen: 01IS20046

browser-warning.text=Sie benutzen einen Browser, der nicht unterstützt wird. Es kann daher zu Fehlern beim Aussehen oder Funktion der Seite kommen. Bitte benutzen Sie die neueste Version von Chrome oder Firefox, um die Seite zu laden.

reportProblem.button=Problem melden
reportProblem.next=Weiter
reportProblem.image=images/problemReport_ger.png
reportProblem.title=Problembericht und Empfehlungen
reportProblem.body=Falls während Ihrer Nutzung unserer Anwendung ein Problem auftritt oder Sie sonstige Empfehlungen und Rückmeldungen für uns haben, nutzen Sie bitte den Knopf "Problem melden" oben rechts auf der Seite. Wir arbeiten kontinuierlich an der Verbesserung der Anwendung.<br> Vielen Dank!

data-storage.body1_html=<em>Datenspende: </em>Bei der Datenspende Ihrer Social-Media-Daten erfassen wir ausschließlich Metadaten (e.g. Nachrichtenlänge, Nachrichtenzeitpunkt und Pseudonyme der UnterhaltungsteilnehmerInnen) und keine Inhalte (e.g. Nachrichtentext oder Name der UnterhaltungsteilnehmerInnen). Ihre Online-Interaktions-Daten werden bereits auf Ihrem Rechner anonymisiert. Wir sehen also niemals Ihre Nachrichten. Bevor wir Ihre anonymisierten Nachrichten speichern, können Sie diese begutachten. So können Sie sich davon überzeugen, dass diese ausreichend anonymisiert sind.
data-storage.body2_html=<em>Fragebögen: </em>Sie füllen zunächst Fragebögen zu Ihren demographischen Informationen, zu Ihrer Spende, sowie zu Ihrer momentanen Stimmung und zu Ihrem Messaging-Verhalten aus. Danach können Sie die Datenspende durchführen und erhalten Feedback. Anschließend füllen Sie weitere Fragebögen zu ähnlichen Themen aus, sowie zu der Benutzerfreundlichkeit des Feedbacks. Diese Erhebung findet ebenfalls komplett anonym auf der Plattform <a target="_blank" href="https://www.limesurvey.org/de/hilfe/faq/17-datenschutz-datensicherheit">LimeSurvey</a> statt.

links.learn-more=Mehr Erfahren
links.instructions=Start
links.donation-info=Daten Spenden
links.donate=Ja, jetzt teilnehmen
links.data-protection=Datenschutz
links.imprint=Impressum
# when changing this also change donation.anonymisation.loading.tooLong.issue.6
links.reportProblem=https://survey.mbp.tf.uni-bielefeld.de/index.php?r=survey/index&sid=486423&lang=de

yes=Ja
no=Nein

actions.previous=Zurück
actions.next=Vor

# Data source specific text

whatsapp.instructions.p1.title=Was für ein Gerät soll ich benutzen?
whatsapp.instructions.p1.body=Wir empfehlen, die WhatsApp-Spende an einem Computer durchzuführen. Zusätzlich benötigen Sie Ihr Smartphone, mit dem Sie Whatsapp verwenden, um die Daten an den Computer zu senden. Bitte beachten Sie, dass Sie die Daten auf einem Gerät speichern, auf das niemand außer Ihnen Zugriff hat.
whatsapp.instructions.p2.title=Welche Chats soll ich auswählen?
whatsapp.instructions.p2.body=Von Zeit zu Zeit besprechen die meisten Menschen wichtige Angelegenheiten mit Anderen und wir brauchen Menschen, auf deren Hilfe wir uns verlassen können. Das können Familienangehörige, Freunde oder Menschen sein, die Ihnen wirklich geholfen haben - <b>was uns interessiert, sind die Chats mit den Menschen, mit denen Sie am ehesten über wirklich wichtige Angelegenheiten in Ihrem Leben sprechen.</b> <br><br><b>Bitte wählen Sie 5-7 Chats mit Menschen aus, mit denen Sie wichtige Dinge in Ihrem Leben besprechen (auch Gruppenchats sind möglich).</b>
whatsapp.instructions.p3.title=Wie kann ich meine Daten von meinem Gerät wieder löschen?
whatsapp.instructions.p3.body=Wir empfehlen Ihnen ausdrücklich, Ihre Originaldaten (Chatdateien) nach dem Abschluss der Spende von Ihrem Rechner sowie aus Ihrem Mailpostfach (Ein- und Ausgang) zu löschen. Beachten Sie, dass ein einfaches Löschen der Dateien ggf. nicht ausreicht, um die Daten endgültig zu entfernen. Weitere Informationen zur endgültigen Löschung finden Sie <a target="_blank" href="https://www.bsi.bund.de/DE/Themen/Verbraucherinnen-und-Verbraucher/Informationen-und-Empfehlungen/Cyber-Sicherheitsempfehlungen/Daten-sichern-verschluesseln-und-loeschen/Daten-endgueltig-loeschen/daten-endgueltig-loeschen.html">auf der Seite des Bundesamt für Sicherheit in der Informationstechnik</a> und <a target="_blank" href="https://www.datenschutz.org/daten-loeschen/"> Datenschutz.org</a>.

whatsapp.description_html=<i>Hinweis: Die Chat-Exportfunktion wird nicht von allen WhatsApp-Versionen unterstützt! <strong>Das Exportieren und Speichern von WhatsApp-Daten funktioniert nicht mit der WhatsApp Web-Version. Außerdem kann es bei verschiedenen Android-Versionen sein, dass die Daten nicht lokal auf Ihrem Gerät gespeichert werden können.</i></strong> <br><br>Von Zeit zu Zeit besprechen die meisten Menschen wichtige Angelegenheiten mit anderen, und wir brauchen Menschen, auf deren Hilfe wir uns verlassen können. Das können Familienangehörige, Freunde oder Menschen sein, die Ihnen wirklich geholfen haben - was uns interessiert, sind diejenigen, mit denen Sie am ehesten über wirklich wichtige Angelegenheiten in Ihrem Leben sprechen. <br><br>Bitte wählen Sie <strong>5</strong> Chats mit Menschen aus, mit denen Sie wichtige Dinge in Ihrem Leben besprechen (auch Gruppenchats sind möglich). Bitte denken Sie daran, dass die Chats nur nacheinander heruntergeladen werden können. Eine Mehrfachauswahl von Chats wird derzeit nicht unterstützt.
whatsapp.external-documentation_html=Die offizielle Dokumentation zum Herunterladen Ihrer Daten können Sie für <a target="_blank" href="https://faq.whatsapp.com/618575946635920/?cms_platform=iphone&helpref=platform_switcher" target="_blank">iOS</a> und <a target="_blank" href="https://faq.whatsapp.com/de/android/23756533" target="_blank">Android</a> hier finden.

#Download and Donation procedure: whatsapp
whatsapp.donation-procedure.1=Öffnen Sie WhatsApp auf Ihrem Smartphone.
whatsapp.donation-procedure.2=Überlegen Sie, welche fünf Chats für Sie besonders wichtig sind (z.B. Partner/in, beste/r Freund/in o.ä.).
whatsapp.donation-procedure.3=Wählen Sie einen der Chats aus und öffnen Sie diesen.
whatsapp.donation-procedure.4=Klicken Sie oben in der Mitte auf den Namen des Kontakts.
whatsapp.donation-procedure.5=Scrollen Sie runter und klicken Sie auf „Chat exportieren“. Ein Fenster öffnet sich. Wählen Sie "OHNE MEDIEN".
whatsapp.donation-procedure.6=Wählen Sie "Mail" (Briefumschlag) aus und senden Sie die Mail mit der angehangenen Chat-Datei an sich selbst. Bitte (ver)senden Sie nur von/an einen sicheren Maildienst (z.B. Uni-Mailadresse). Alternativ können Sie die Dateien auch via Bluetooth oder Airdrop an Ihren Computer senden.
whatsapp.donation-procedure.7=Laden Sie die Chatdatei aus der E-mail auf Ihrem Computer herunter.
whatsapp.donation-procedure.8=Wiederholen Sie die Schritte 3-7 für alle Chats.
<<<<<<< HEAD
whatsapp.instruction.gif=whatsapp_ger.mp4
whatsapp.instruction.gifiOS=whatsapp_ger_iOS.mp4
whatsapp.instruction.gifAndroid=whatsapp_ger_android.mp4
whatsapp.instruction.gif.subtitle.iOS=Dies ist der Chat Export-Prozess auf einem iPhone.
whatsapp.instruction.gif.subtitle.android=Dies ist der Chat Export-Prozess auf einem Android-Gerät. Der Prozess könnte auf verschiedenen Geräten leicht anders sein.
=======
whatsapp.instruction.gif = whatsapp_ger.mp4
whatsapp.instruction.gif.subtitle=Dies ist der Chat Export-Prozess auf einem iPhone. Bei anderen Geräten können die notwendigen Schritte etwas anders sein.
>>>>>>> dc25b7d5
whatsapp.logo=w-logo.svg


facebook.instructions.p1.title=Was für ein Gerät sollte ich benutzen?
facebook.instructions.p1.body=Bitte beachten Sie, dass Sie die Daten auf einem Gerät speichern, auf das niemand außer Ihnen Zugriff hat. Da die Datenmenge bei Facebook-Datenspenden relativ groß sein kann, empfehlen wir, einen Computer zu verwenden.
facebook.instructions.p2.title=Wie lange dauert der Datenexport von Facebook?
facebook.instructions.p2.body=Die Anforderung der Daten erfolgt durch wenige Klicks auf Facebook (siehe die Anleitung unten). Sie erhalten eine Benachrichtigung von Facebook, sobald die Daten zum Download bereitstehen, und können dann mit der Teilnahme an der Studie beginnen.
facebook.instructions.p3.title=Wie kann ich meine Daten von meinem Gerät wieder löschen?
facebook.instructions.p3.body=Wir empfehlen Ihnen ausdrücklich, Ihre Originaldaten nach dem Abschluss der Spende wieder zu löschen.  Beachten Sie, dass ein einfaches Löschen der Dateien ggf. nicht ausreicht, um die Daten endgültig von Ihrem Gerät zu entfernen. Weitere Informationen zur endgültigen Löschung von Dateien finden Sie unter anderem <a target="_blank" href="https://www.bsi.bund.de/DE/Themen/Verbraucherinnen-und-Verbraucher/Informationen-und-Empfehlungen/Cyber-Sicherheitsempfehlungen/Daten-sichern-verschluesseln-und-loeschen/Daten-endgueltig-loeschen/daten-endgueltig-loeschen.html">auf der Seite des Bundesamt für Sicherheit in der Informationstechnik</a> und <a target="_blank" href="https://www.datenschutz.org/daten-loeschen/"> Datenschutz.org</a>.

facebook.description_html=Bitte fordern Sie Ihre Nachrichtendaten von Facebook an. Sie erhalten eine Benachrichtigung von Facebook, sobald die Daten zum Download bereitstehen, und können dann mit der Teilnahme an der Studie beginnen. <strong>Wir empfehlen, einen Computer zu verwenden, wenn Sie von Facebook spenden, da die Datenmenge relativ groß sein kann.</strong>
facebook.external-documentation_html=Die offizielle Dokumentation zum Herunterladen Ihrer Daten können Sie <a target="_blank" href="https://www.facebook.com/help/contact/2032834846972583" target="_blank">hier</a> finden.

#Download and Donation procedure: Facebook
facebook.donation-procedure.1=Öffnen Sie Facebook und melden Sie sich an.
facebook.donation-procedure.2=Klicken Sie in der oberen rechten Ecke auf die Schaltfläche "Dein Profil" und wählen Sie "Einstellungen & Privatsphäre".
facebook.donation-procedure.3=Wählen Sie "Einstellungen". Klicken Sie dann auf der linken Seite auf "Deine Facebook-Informationen".
facebook.donation-procedure.4=Klicken Sie auf der Seite "Deine Facebook-Informationen" auf "Deine Informationen herunterladen". Es erscheint dann ein Pop-up Fenster.
facebook.donation-procedure.5=Klicken Sie auf “Download anfordern”. Danach wählen Sie “Arten von Informationen auswählen”.
facebook.donation-procedure.6=Im Interesse der Datensparsamkeit heben Sie bitte zunächst die Markierung aller Kategorien auf. Anschließend markieren Sie die Felder "Nachrichten" und "Profilinformationen".
facebook.donation-procedure.7=Wählen Sie einen Datumsbereich: Wir empfehlen Ihnen, die <b>Daten für 1 Jahr anzufordern</b>, aber auch eine kürzere Zeitspanne ist möglich.
facebook.donation-procedure.8=Ändern Sie dann das Format von HTML zu JSON. Ändern Sie die Medienqualität von “Mittel” zu “Niedrig”.
facebook.donation-procedure.9=Klicken Sie auf "Anfrage absenden". Sobald die Datei zum Download bereit ist, erhalten Sie eine Benachrichtigung von Facebook. Dies kann einen Moment dauern.
facebook.donation-procedure.10=Scrollen Sie zurück nach oben und klicken Sie auf die Registerkarte "Verfügbare Dateien". Dort sollten Sie die gewünschte Datei sehen. Sie können sie herunterladen, sobald sie bereitsteht.
facebook.instruction.gif=facebook_ger.mp4
facebook.logo=f-logo.svg

# Imprint
imprint.title=Impressum
imprint.imprint=Universität Bielefeld<br>Universitätsstraße 25<br>D-33615 Bielefeld<br><br>National (0521) 106-00<br>Internat. ++49 521 106-00<br><br>Telefax national (0521) 106-5844<br>Telefax internat. ++49 521 106-5844<br><br>Vorwahl der Universität: 0521-106-...<br><br>E-Mail: post@uni-bielefeld.de<br>Internet: <a href="https://www.uni-bielefeld.de" target="_blank">www.uni-bielefeld.de</a><br><br>Die Universität Bielefeld ist eine vom Land getragene, rechtsfähige Körperschaft des Öffentlichen Rechts. Sie wird durch den Rektor Prof. Dr. Ing. Gerhard Sagerer vertreten.
imprint.rsa.title=Zuständige Aufsichtsbehörde
imprint.rsa.body=<p>Ministerium für Kultur und Wissenschaft des Landes Nordrhein-Westfalen<br>Völklinger Straße 49<br>40221 Düsseldorf</p><p><strong>Umsatzsteuer-Identifikationsnummer</strong><br>gemäß § 27 a UStG Umsatzsteuer-Nr.: DE811307718 - Finanzamt Bielefeld Innenstadt</p>
imprint.responsibleDona.title=Inhaltlich Verantwortliche für die Spendenplattform Dona
imprint.responsibleDona.body=Prof. Dr. Hanna Drimalla<br>Leiterin der AG "Multimodal Behavior Processing"<br>E-Mail: drimalla@techfak.uni-bielefeld.de<br><a href="https://www.uni-bielefeld.de/fakultaeten/technische-fakultaet/arbeitsgruppen/multimodal-behavior-processing/" target="_blank">Homepage</a><br>Telefon: +49 521 106-12043<br>Telefon Sekretariat: +49 521 106-6891<br>Büro: CITEC-3.108
imprint.responsibleCentralWebsite.title=Inhaltlich Verantwortlicher für die zentralen Internetseiten
imprint.responsibleCentralWebsite.body=<p>Referat für Kommunikation<br>Ingo Lohuis<br>ingo.lohuis@uni-bielefeld.de</p><p>Für alle anderen Internetseiten (z.B. der Fakultäten, Institute, Seminare oder Verwaltungsstellen) liegt die inhaltliche Verantwortung bei den Stellen (oder Personen), die die Seiten erstellt oder veröffentlicht haben. Falls Sie Fragen zu einem dieser Internetangebote haben, wenden Sie sich bitte an die jeweils angegebene Stelle oder Person.</p><p>Daneben gibt es diverse dezentrale Angebote auf eigenen Servern, die nicht unter die Domain "www.uni-bielefeld.de" fallen, für die jeweils die Betreiber verantwortlich sind.</p><p>Mit "http://wwwhomes.uni-bielefeld.de" beginnende URLs führen zu privaten/persönlichen Angeboten von Mitgliedern der Universität Bielefeld, auf deren Inhalte die Universität Bielefeld keinerlei Einfluss hat und die in keinem Fall eine offizielle Publikation der Universität Bielefeld darstellen.</p>
imprint.liabilityDisclaimer.title=Haftungsausschluss
imprint.liabilityDisclaimer.body=<p>Die Inhalte der Seiten der Universität Bielefeld wurden mit größtmöglicher Sorgfalt erstellt. Dennoch kann keine Gewähr für die Aktualität, Richtigkeit, Vollständigkeit und Qualität der der Inhalte übernommen werden.</p><p>Die Webseite enthält Verknüpfungen zu Webseiten Dritter (externe Links). Diese Webseiten unterliegen ausschließlich der Haftung der jeweiligen Betreiber, so dass die Universität Bielefeld für diese fremden Inhalte keine Gewähr übernimmt. Die Universität Bielefeld hat keinen Einfluss auf den Inhalt externer Links. Trotz sorgfältiger inhaltlicher Kontrolle zum Zeitpunkt der Verlinkung übernehmen wir keine Haftung für die Inhalte externer Links. Sie stellen kein Angebot der Universität Bielefeld dar Die Universität distanziert sich ausdrücklich von den Inhalten und macht sich diese in keinster Weise zu Eigen.</p>
imprint.copyright.title=Urheberrecht
imprint.copyright.body=<p>Die Urheber- und Nutzungsrechte für Texte, Grafiken, Bilder, Design und Quellcode liegen - soweit nicht anders angegeben - bei der Universität Bielefeld. Die Erstellung, Verwendung und Weitergabe von Kopien in elektronischer oder ausgedruckter Form bedarf der Genehmigung. Unberührt davon bleibt das "Kopieren" der Dateien auf dem eigenen Rechner, um sich die Seiten auf einem Browser anzusehen.</p>
imprint.photoCredits.title=Bildnachweis
imprint.photoCredits.body=<p>Die Bildrechte liegen - soweit nicht anders vermerkt - bei der Universität Bielefeld.</p>
<|MERGE_RESOLUTION|>--- conflicted
+++ resolved
@@ -8,7 +8,7 @@
 landing.header.body=Wir forschen an digitalen Methoden, um soziale Interaktionen und ihren Einfluss auf die mentale Gesundheit besser zu verstehen und so Menschen zu helfen. Unterstützen Sie uns durch die Spende Ihrer anonymisierten Social-Online-Daten. Erhalten Sie als Dank erhellendes Feedback!
 landing.what.title=Worum geht es?
 landing.what.body1=Soziale Interaktionen spielen eine wichtige Rolle für die mentale Gesundheit. Um diese Rolle besser zu verstehen, entwickeln wir an der Universität Bielefeld neue digitale Messmethoden. Mit der aktuellen Studie möchten wir die Frage beantworten: Können wir die soziale Einbindung von Menschen anhand Ihrer Social Media Nachrichten erfassen?
-landing.what.body2=Wenn Sie uns bei unserer Forschung unterstützen möchten, können Sie Ihre Daten von einer Social Media Plattform anfordern (Facebook oder WhatsApp). Diese Daten können Sie dann auf unserer Webseite anonymisieren und für die Forschung spenden.
+landing.what.body2=Wenn Sie uns bei unserer Forschung unterstützen möchten, können Sie Ihre Daten von einer Social Media Plattform anfordern (Facebook oder WhatsApp). Diese Daten können Sie dann auf unserer Webseite anonymisieren und für die Forschung spenden. <br><i>Wir empfehlen die Datenspende an einem Computer durchzuführen.</i>
 
 landing.why.title=Warum sollte ich teilnehmen?
 landing.why.col1.title=Erhalten Sie Feedback
@@ -71,7 +71,6 @@
 consent.title=Einwilligungserklärung
 consent.subtitle=Vielen Dank für Ihr Interesse an unserer Studie zu sozialen Interaktionen.  Bitte lesen Sie die folgenden Informationen aufmerksam durch.
 
-<<<<<<< HEAD
 consent.purpose.title=Studienzweck
 consent.purpose.body=Ziel der Studie ist es, die soziale Interaktionsdynamiken von Menschen anhand ihrer Social-Media-Nachrichten anonym zu erfassen.
 
@@ -82,11 +81,6 @@
 consent.about.title=Studienablauf – Was genau erwartet Sie in dieser Studie?
 consent.about.body1=Diese Studie umfasst eine Sitzung und nimmt erfahrungsgemäß 20 Minuten in Anspruch. Die Studie findet online statt.
 consent.about.body2=Ihre Aufgabe ist es, ihre anonymisierten Online-Nachrichten zu spenden sowie einige Online-Fragebögen auszufüllen.<br>Sie werden gebeten, Fragen zu zu Ihren demographischen Informationen (bspw. Alter in Gruppen, Geschlecht, Bildungsniveau), zu Ihrer Spende, sowie zu Ihrer momentanen Stimmung und zu Ihrem Messaging-Verhalten zu beantworten. Die  Daten lassen sich zu keinem Zeitpunkt einer konkreten Person zuordnen.
-=======
-consent.about.title=Information zur Studie
-consent.about.body1=Ziel der Studie ist es, die soziale Einbindung von Menschen anhand ihrer Social Media Nachrichten zu erfassen. Die Studie findet komplett online und anonym statt. Die Studie beinhaltet die Datenspende Ihrer anonymisierten Online-Nachrichten sowie das Ausfüllen einiger Online-Fragebögen. Nachdem Sie Ihre Online-Interaktionsdaten heruntergeladen haben, dauert die Studie lediglich eine halbe Stunde.
-consent.about.body2_html=Mit Ihrer Einwilligung bestätigen Sie, dass Sie die vorherige Informationswebseite zum Zweck, Ablauf und Umfang der Online-Studie gelesen und verstanden haben.
->>>>>>> dc25b7d5
 
 consent.benefit.title=Nutzen und Risiken
 consent.benefit.body1=Mit Ihrer Teilnahme helfen Sie dabei, neue Erkenntnisse über das soziale Interaktionsverhalten der Menschen zu identifizieren und charakterisieren. Sie erhalten zudem einen Einblick in Ihr eigenes Messaging-Verhalten. Außerdem erhalten Sie am Ende der Studie die Möglichkeit 5€ (Barzahlung, Überweisung oder Gutschein) zu erhalten.
@@ -99,15 +93,10 @@
 consent.voluntary.title=Freiwilligkeit
 consent.voluntary.body=Die Teilnahme an der Studie ist freiwillig. Sie können jederzeit und ohne Angabe von Gründen die Teilnahme an dieser Studie beenden, ohne dass Ihnen daraus Nachteile entstehen.
 
-<<<<<<< HEAD
 consent.data-protection.title=Datenschutz und Datennutzung
 consent.data-protection.body1=Die im Rahmen dieser Studie erhobenen Daten werden vertraulich behandelt. Bis zum Abschicken Ihrer anonymisierten Daten haben Sie die Möglichkeit, der Speicherung Ihrer Daten durch Abbruch der Studie zu widersprechen. Sie können dies einfach durch Schließen des Browserfensters tun. Wir werden Ihre Daten dann nicht erhalten. Sobald Sie uns die Daten geschickt haben, ist keine gezielte Datenlöschung mehr möglich, da wir Ihre Daten ausschließlich in anonymisierter Form speichern.
 consent.data-protection.body2=Um die vollständige und einmalige Studienteilnahme zu gewährleisten und Ihnen die 5€ zukommen zu lassen, erhalten Sie einen Token (Teilnahmecode) von uns, den Sie am am Ende der Studie zusammen mit Ihrer E-Mail-Adresse eingeben können. Sie erhalten dann die 5€ über die von Ihnen gewählte Methode (Barzahlung, Überweisung oder Gutschein). Daraufhin werden Ihre E-Mail-Adresse und der Token gelöscht. Zu keinem Zeitpunkt können wir Ihre E-Mail-Adresse oder Ihren Token mit Ihren Studiendaten in Verbindung bringen.
 consent.data-protection.body3=Die Studienergebnisse werden in zusammengefasster Form z.B. in wissenschaftlichen Zeitschriften, Vorträgen oder Lehrveranstaltungen veröffentlicht.
-=======
-consent.data-protection.title=Datenschutz
-consent.data-protection.body=Da wir weder Ihren Namen oder andere personenbezogenen Daten erheben, können wir nach Abschluss der Studie, Ihre Daten nicht mehr Ihrer Person zuordnen – der Datensatz ist anonym. Entsprechend können wir Ihren Datensatz jedoch auch nicht gezielt löschen. Aufgrund der von vornherein vollständig anonymisierter Verarbeitung findet außerdem die Datenschutzgrundverordnung keine Anwendung. Bei Fragen zum Datenschutz können Sie sich an den behördlichen Datenschutzbeauftragten der Universität wenden:
->>>>>>> dc25b7d5
 consent.data-protection.address_html=Behördliche Datenschutzbeauftragte <br /> Universität Bielefeld <br /> Büro: UHG T6-234  <br />Telefon +49 521 106-5225 <br /><a href="mailto:datenschutzbeauftragte@uni-bielefeld.de">datenschutzbeauftragte@uni-bielefeld.de</a>
 
 consent.contact.title=Kontaktdaten
@@ -214,7 +203,7 @@
 feedback.importantMessage.title=Wichtiger Hinweis:
 feedback.importantMessage.disclaimer=Die angezeigten Graphen und Visualisierungen erlauben <b><u>keine</u> direkten Rückschlüsse</b> auf die Qualität Ihrer sozialen Beziehungen. Ihre Chats werden lediglich hinsichtlich Umfang, Menge und Zeiten ausgewertet und dargestellt.
 
-feedback.reminder=Vergessen Sie nicht, sich unten auf dieser Seite für die Gutscheinverlosung anzumelden.
+feedback.reminder=Sie können sich die Seite in Ruhe weiter anschauen. Nehmen Sie sich soviel Zeit, wie Sie möchten. Bitte vergessen Sie nicht, im Anschluss den letzten Fragebogen der Studie auszufüllen. Vielen Dank!
 
 feedback.graph.title=Feedback zu Ihren %s-Nachrichten
 feedback.graph.total-messages=Gesamtzahl an Nachrichten
@@ -241,13 +230,11 @@
 feedback.title.interactionIntensity=Interaktionsintensität
 feedback.title.dailyActivityTimes=Tägliche Aktivitätszeiten
 feedback.title.responseTimes=Antwortzeiten
-feedback.title.pleaseContinue=Wir hoffen Sie hatten spannende Erkenntnisse. Danke sehr!
+feedback.title.pleaseContinue=Wir hoffen Sie hatten spannende Erkenntnisse. <br> Bitte fahren Sie nun mit dem nächsten und letzten Fragebogen der Studie fort. Danke sehr!
 
 feedback.facebook.info=Die möglicherweise hohe Anzahl an Facebook-Kontakten kann zu einer unübersichtlichen Darstellung führen. Daher werden im Folgenden nur Visualisierungen für Ihre 1-10 ausgewählten Facebook-Chats angezeigt.
 
 feedback.nextButton=Weiter
-feedback.finishButton=Ende
-feedback.toRaffleButton=Für die Gutscheinverlosung anmelden
 
 # plots more about titles
 feedback.moreAbout.interactionIntensity.title=Mehr über Ihre Interaktionsintensität
@@ -434,16 +421,11 @@
 whatsapp.donation-procedure.6=Wählen Sie "Mail" (Briefumschlag) aus und senden Sie die Mail mit der angehangenen Chat-Datei an sich selbst. Bitte (ver)senden Sie nur von/an einen sicheren Maildienst (z.B. Uni-Mailadresse). Alternativ können Sie die Dateien auch via Bluetooth oder Airdrop an Ihren Computer senden.
 whatsapp.donation-procedure.7=Laden Sie die Chatdatei aus der E-mail auf Ihrem Computer herunter.
 whatsapp.donation-procedure.8=Wiederholen Sie die Schritte 3-7 für alle Chats.
-<<<<<<< HEAD
 whatsapp.instruction.gif=whatsapp_ger.mp4
 whatsapp.instruction.gifiOS=whatsapp_ger_iOS.mp4
 whatsapp.instruction.gifAndroid=whatsapp_ger_android.mp4
 whatsapp.instruction.gif.subtitle.iOS=Dies ist der Chat Export-Prozess auf einem iPhone.
 whatsapp.instruction.gif.subtitle.android=Dies ist der Chat Export-Prozess auf einem Android-Gerät. Der Prozess könnte auf verschiedenen Geräten leicht anders sein.
-=======
-whatsapp.instruction.gif = whatsapp_ger.mp4
-whatsapp.instruction.gif.subtitle=Dies ist der Chat Export-Prozess auf einem iPhone. Bei anderen Geräten können die notwendigen Schritte etwas anders sein.
->>>>>>> dc25b7d5
 whatsapp.logo=w-logo.svg
 
 
