--- conflicted
+++ resolved
@@ -68,11 +68,7 @@
 consent.title=Einwilligungserklärung
 
 consent.about.title=Information zur Studie
-<<<<<<< HEAD
 consent.about.body1=Ziel der Studie ist es, die soziale Interaktionsdynamiken von Menschen anhand ihrer Social Media Nachrichten zu erfassen. Die Studie findet komplett online und anonym statt. Die Studie beinhaltet lediglich die Datenspende Ihrer anonymisierten Online-Nachrichten. Nachdem Sie Ihre Online-Interaktionsdaten heruntergeladen haben, dauert die Studie nur 5 Minuten.
-=======
-consent.about.body1=Ziel der Studie ist es, die soziale Interaktionsdynamiken von Menschen anhand ihrer Social Media Nachrichten zu erfassen. Die Studie findet komplett online und anonym statt. Die Studie beinhaltet die Datenspende Ihrer anonymisierten Online-Nachrichten sowie das Ausfüllen einiger Online-Fragebögen. Nachdem Sie Ihre Online-Interaktionsdaten heruntergeladen haben, dauert die Studie ungefähr 20 Minuten.
->>>>>>> b6a9ed78
 consent.about.body2_html=Mit Ihrer Einwilligung bestätigen Sie, dass Sie die vorherige Informationswebseite zum Zweck, Ablauf und Umfang der Online-Studie gelesen und verstanden haben.
 
 consent.benefit.title=Nutzen und Risiken
@@ -195,11 +191,7 @@
 feedback.title.interactionIntensity=Interaktionsintensität
 feedback.title.dailyActivityTimes=Tägliche Aktivitätszeiten
 feedback.title.responseTimes=Antwortzeiten
-<<<<<<< HEAD
 feedback.title.pleaseContinue=Wir hoffen Sie hatten spannende Erkenntnisse. Danke sehr!
-=======
-feedback.title.pleaseContinue=Wir hoffen Sie hatten spannende Erkenntnisse. <br> Bitte fahren Sie nun mit dem nächsten und letzten Fragebogen der Studie fort. Danke sehr!
->>>>>>> b6a9ed78
 
 feedback.facebook.info=Die möglicherweise hohe Anzahl an Facebook-Kontakten kann zu einer unübersichtlichen Darstellung führen. Daher werden im Folgenden nur Visualisierungen für Ihre 7 (oder weniger) Facebook-Chats mit den meisten Wörtern angezeigt.
 
