--- conflicted
+++ resolved
@@ -1,5 +1,5 @@
+
 # Landing page
-
 landing.header.title=Օգնեք տարածել գիտության լույսը
 landing.header.body=Մենք հետազոտում ենք մարդկանց հաղորդակցությունը սոցհարթակներում ու դրա հնարավոր ազդեցությունը հոգեվիճակի վրա
 landing.what.title=Ուսումնասիրության մասին
@@ -17,12 +17,8 @@
 landing.imagePath.donationProcedure2 =images/landingDonationProcedure_2_Armenian.png
 landing.imagePath.donationProcedure3 =images/landingDonationProcedure_3_Armenian.png
 landing.imagePath.exampleFeedback =images/landingExampleFeedback_Armenian.png
-<<<<<<< HEAD
-
-=======
->>>>>>> 9145d0bc
+
 # Learn More page
-
 learn-more.how-to-participate.title=Մասնակցության ընթացքը
 learn-more.how-to-participate.body=Մասնակցության համար խնդրում ենք պատասխանել մի քանի հարցի և նվիրաբերել Ձեր անանուն տվյալները։ Հաղորդագրությունները ներբեռնելուց հետո, մասնակցությունը Ձեզնից կխլի ընդամենը 10 րոպե։
 learn-more.how-to-cancel.title=Կամավոր մասնակցություն
@@ -30,12 +26,8 @@
 learn-more.data-storage.title=Ի՞նչ տվյալներ են օգտագործվելու
 learn-more.imagePath.text=images/dataAnonymizationExample-text-Armenian.svg
 learn-more.imagePath.voice=images/dataAnonymizationExample-voice-Armenian.svg
-<<<<<<< HEAD
-
-=======
->>>>>>> 9145d0bc
+
 # data storage text body is reused, see below
-
 learn-more.storage.body1_html=<strong><em>Տվյալների նվիրաբերում - </strong></em> Մենք ստանում ենք միայն մետա-տվյալներ (հաղորդագրության երկարությունն ու ժամանակը, թվեր՝ հաղորդագրության մասնակիցների անունների փոխարեն), չենք ստանում հաղորդագրությունների բովանդակությունը (տեքստ, ֆայլեր կամ մասնակիցների անունները)։  Անձնական տվյալները չեն լքում Ձեր սարքը, քանի որ տվյալների մշակումը կատարվում է տեղում՝ Ձեր բրաուզերում։ Հետևաբար մենք չենք տեսնում հաղորդագրությունների բովանդակությունը։ Վերբեռնելուց առաջ կարող եք տեսնել, թե ինչ տվյալներ եք մեզ ուղարկում՝ համոզվելով, որ դրանք անանուն են։
 learn-more.storage.body2_html=<strong><em>Հարցաշար: </strong></em>մասնակցությունը սկսելիս անհրաժեշտ է մի քանի սոցիոդեմոգրաֆիկ հարցի պատասխանել։ Այնուհետև կարող եք նվիրաբերել Ձեր տվյալներն ու ստանալ գրաֆիկներ։ Հարցաշարերից ստացված տվյալները ևս բոլորովին անանուն են և հավաքվում են <a target="_blank" href="https://www.limesurvey.org/support/faq/39-data-protection-and-policy">LimeSurvey</a> հարթակի օգնությամբ.
 learn-more.data-handling.title=Ինչպե՞ս են օգտագործվելու իմ տվյալները
@@ -43,33 +35,21 @@
 learn-more.data-handling.body2=Տվյալներն ու ուսումնասիրության արդյունքները հրապարակվելու են գիտական ամսագրերում։ Հրապարակված տվյալները լինելու են անանուն, այսինքն մարդկանց նույնականացումն անհնար է։ Ամբողջովին անանուն տվյալները պահպանելու ենք հետազոտական պահոցում և կարող ենք տրամադրել այլ գիտնականների։
 learn-more.image.text-messages.caption=Ապանույնականացված հաղորդագրության օրինակ
 learn-more.image.voice-messages.caption=Ապանույնականացված ձայնային հաղորդագրության օրինակ
-<<<<<<< HEAD
-
-=======
->>>>>>> 9145d0bc
+
 # Instructions page
-
 instructions.about.title=Ինչպե՞ս կարող եմ ներբեռնել տվյալներս
 instructions.about.body_html=Մասնակցելուց առաջ խնդրում ենք ներբեռնել Ձեր տվյալները Facebook, WhatsApp կամ Instagram հարթակներից։ Կարող եք տվյալներ նվիրաբերել միաժամանակ երկու հարթակից։ Եթե ընտրում եք հարթակներից միայն մեկը, խնդրում ենք ընտրել այն հարթակը, որն ավելի կարևոր է Ձեզ համար։  <b>Խնդրում ենք ուշադիր կարդալ ստորև տրամադրված հրահանգները, քանի որ դրանք կարևոր են հաջորդ քայլերի համար</b>
 instructions.datasource.title_format =Ներբեռնելու հրահանգներ %s հարթակի համար
 instructions.download-procedure.title=Ներբեռնման հրահանգներ
 instructions.continue.body=Ձեր հաղորդագրությունները ներբեռնելուց հետո, հաջորդ քայլով կարող եք տալ Ձեր համաձայնությունն ու սկսել մասնակցությունը։ Այնուհետև կարող եք տվյալները վերբեռնել, անանուն դարձնել ու նվիրաբերել։
-<<<<<<< HEAD
-
-=======
->>>>>>> 9145d0bc
+
 # Donation info page
-
 donation-info.title=Տվյալների տրամադրման կարգը
 donation-info.data-request=<strong>Տվյալների ներբեռնում - </strong> Տվյալները կարող եք ներբեռնել Ձեր ընտրած սոցհարթակից  (Facebook և/կամ WhatsApp և/կամ Instagram)։
 donation-info.anonymisation=<strong>Ապանույնականացում - </strong> Հաղորդագրությունների բովանդակությունը հեռացվում է, և մեզ միայն  մետա-տվյալներ են հասնում։
 donation-info.storage=<strong> Պահպանում - </strong>Անանուն մետա-տվյալները պահպանվում են համալսարանի ապահով սերվերներում։
-<<<<<<< HEAD
-
-=======
->>>>>>> 9145d0bc
+
 # Consent pop-up
-
 consent.title=Համաձայնություն
 consent.pdf=Ներբեռնել PDF
 consent.about.title=Տեղեկություն ուսումնասիրության մասին
@@ -78,12 +58,8 @@
 consent.benefit.title=Օգուտներ ու ռիսկեր
 consent.benefit.body=Ձեր մասնակցությունը մեզ հնարավորություն կտա ավելի լավ հասկանալու ու բնորոշելու մարդկանց սոցիալական շփումները։ Դուք էլ կարող եք պատկերացում կազմել Ձեր առցանց հաղորդակցության մասին։ Վերջում հնարավորություն ունեք գրանցվելու վիճակահանության, որի ժամանակ կարող եք շահել 50€ արժողությամբ կտրոն առցանց գնումների համար (<a target="_blank" href="https://www.cadooz.com/en/products/bestchoice-shopping-gift-card/">Cadooz-Bestchoice</a>)։ Ուսումնասիրությունը շարունակական է, ամեն 100 մասնակցի հաշվով տրամադրվում է մեկ կտրոն  (հաղթելու շանսը՝ 1/100)։ Մենք հավաքում ենք միայն ապանույնականացված տվյալներ։ Մինչև տվյալների նվիրաբերումը,  անհրաժեշտ է սոցհարթակներից պահանջել տվյալները ու դրանք ներբեռնել Ձեր սարք։ Քանի որ այդ տվյալները պարունակում են Ձեր հաղորդագրությունները, խորհուրդ ենք տալիս ուսումնասիրության վերջում դրանք ջնջել Ձեր սարքից։ Խնդրում ենք մասնակցել մենակ ու հանգիստ միջավայրում՝ գաղտնիությունը ապահովելու համար։
 consent.data-storage.title=Տվյալների հավաքում
-<<<<<<< HEAD
-
-=======
->>>>>>> 9145d0bc
+
 # data storage text body is reused - see below
-
 consent.voluntary.title=Կամավոր մասնակցություն
 consent.voluntary.body=Ձեր մասնակցությունը միանգամայն կամավոր է։ Ամեն պահին կարող եք դադարեցնել Ձեր մասնակցությունը՝ առանց ինչ-որ պատճառ նշելու կամ բացասական հետևանքների։ Մինչև Ձեր անանուն տվյալները մեզ ուղարկելը կարող եք չեղարկել Ձեր համաձայնությունը՝ առանց բացասական հետևանքների։
 consent.data-protection.title=Տվյալների ապահովություն
@@ -95,12 +71,8 @@
 consent.buttons.agree.caption=Համաձայն եմ
 consent.buttons.close.caption=Փակել
 informedConsent.pdf=informedConsents/InformedConsent_hy.pdf
-<<<<<<< HEAD
-
-=======
->>>>>>> 9145d0bc
+
 # Donation page
-
 donation.select-data.title=Տվյալների ուղարկում
 donation.select-data.body1=Խնդրում ենք ընտրել, թե որ հարթակից եք ցանկանում տրամադրել Ձեր տվյալները։ Տվյալները անանուն դարձնելու համար ավտոմատ առանձնացվում է Ձեր օգտանունը։ Օգտանունները չեն պահպանվում կամ գրանցվում։
 donation.select-data.body2=Տվյալները մեզ տրամադրելուց առաջ կարող եք տեսնել, թե ինչ ինֆորմացիա է մեզ հասնելու ու համոզվել որ Ձեր տվյալները ապանույնականացվել են։
@@ -133,12 +105,8 @@
 donation.sendData.wait=Տվյալների ուղարկումը կարող է մի քանի րոպե տևել։ Խնդրում ենք սպասել և չփակել էջը։ Շնորհակալություն։
 donation.raw-data-explanation_format=Ստորև կարող եք տեսնել ապանույնականացված Ձեր նամակներից %s-ը։ Մնացածը <b>կարող եք դիտել</b>
 donation.raw-data-link.text=<b>այստեղ</b>
-<<<<<<< HEAD
-
-=======
->>>>>>> 9145d0bc
+
 # provided by Astrid
-
 donation.alias-not-required=Չի պահանջվում
 donation.alias=Օգտանուն
 donation.please-insert-alias=Խնդրում ենք մուտքագրել Ձեր օգտանունը ապանույնականացումը սկսելու համար
@@ -178,12 +146,8 @@
 donation.errors.somewhereError=Ցավում ենք, ինչ-որ խնդիր է առաջացել։ Խնդրում ենք վերանայել գործընթացը։
 donation.errors.emptyOrJustOnePerson=Յուրաքանչյուր չատ պետք է առնվազն մեկ զրուցակից (բացի Ձեզնից) և մինիմում 100 հաղորդագրություն պարունակի։
 donation.submit=Ուղարկել
-<<<<<<< HEAD
-
-=======
->>>>>>> 9145d0bc
+
 # feedback
-
 feedback.thanks.title=Շնորհակալություն նվիրատվության համար
 feedback.landscapeMode=Գրաֆիկները լավ տեսնելու համար էկրանը <b>կողքի</b> շրջեք
 feedback.importantMessage.title=Կարևոր նշում
@@ -195,12 +159,8 @@
 feedback.graph.total-messages=Հաղորդագրությունների քանակ
 feedback.graph.average-per-active-month=Ամսական հաղորդագրությունների միջին քանակ
 feedback.graph.active-years-explanation_format=Ձեր տվյալներն ընդգրկում են %s տարի, որի ընթացքում ուղարկել կամ ստացել եք առնվազն մեկ հաղորդագրություն։
-<<<<<<< HEAD
-
-=======
->>>>>>> 9145d0bc
+
 # minor grammar correction by astrid
-
 feedback.graph.active-months-explanation_format=Ձեր հաղորդագրություններն ընդգրկում են %s  ամիս, որի ընթացքում ուղարկել կամ ստացել եք առնվազն մեկ հաղորդագրություն։
 feedback.graph.messages=Հաղորդագրություն
 feedback.graph.messages-over-time=%s հաղորդագրություն
@@ -215,12 +175,8 @@
 feedback.graph.detail=Մանրամասներ
 feedback.graph.you=Դուք
 feedback.graph.friends=Ձեր կոնտակտները
-<<<<<<< HEAD
-
-=======
->>>>>>> 9145d0bc
+
 # plots main page titles
-
 feedback.title.statisticsCard=Պատկերացում Ձեր ակտիվության մասին
 feedback.title.interactionIntensity=Շփումների ինտենսիվություն
 feedback.title.dailyActivityTimes=Ակտիվ ժամեր
@@ -231,74 +187,46 @@
 feedback.nextButton=Շարունակել
 feedback.finishButton=Ավարտել
 feedback.toRaffleButton=Գրանցվել վիճակահանությանը
-<<<<<<< HEAD
-
-=======
->>>>>>> 9145d0bc
+
 # plots more about titles
-
 feedback.moreAbout.interactionIntensity.title=Ավելին Ձեր շփումների ինտենսիվության մասին
 feedback.moreAbout.dailyActivityTimes.title=Ավելին Ձեր ակտիվ ժամերի մասին
 feedback.moreAbout.responseTimes.title=Ավելին Ձեր պատասխանների արագության մասին
-<<<<<<< HEAD
-
-=======
->>>>>>> 9145d0bc
+
 # plot descriptions
-
 feedback.graph.yearMonth=Տարի-ամիս
 feedback.graph.chatWith=Չատ
 feedback.graph.overallData=Բոլոր չատերը
 feedback.graph.resetView=Թարմացնել
-<<<<<<< HEAD
 
 # plots example title
-
 feedback.graph.example.title=Սա  <b> բացատրական օրինակ </b> է, որը <u>հիմնված չէ Ձեր տվյալների վրա </u> .
 
-=======
-# plots example title
-
-feedback.graph.example.title=Սա  <b> բացատրական օրինակ </b> է, որը <u>հիմնված չէ Ձեր տվյալների վրա </u> .
->>>>>>> 9145d0bc
 # polar plot
-
 feedback.graph.animatedPolarPlot.title=Մոլորակային պատկեր
 feedback.graph.animatedPolarPlot.description=Այս գրաֆիկում կենտրոնի դեղին կետը Դուք եք։ Շրջապատող սպիտակ կետերը Ձեր տրամադրած չատերն են։ Ինչքան ավելի մոտ է սպիտակ կետը Ձեզ, այնքան ավելի շատ բառեր են փոխանակվել այդ չատում։  Ներքևում կարող եք տեսնել ժամանակն ու ընտրել այն ամիսը, որը Ձեզ հետաքրքրում է։  Թափանցիկ սպիտակ կետերը ցույց են տալիս ակտիվությունը նախորդող ամիսների ժամանակ։ Սեղմել <a style="font-weight:bold" href="#polarPlotExplanation" data-toggle="modal" data-target="#polarPlotExplanation">այստեղ</a> բացատրական օրինակ տեսնելու համար։
 feedback.graph.animatedPolarPlot.legend.donor=Դուք
 feedback.graph.animatedPolarPlot.legend.others=Չատի ինտենսիվությունը
 feedback.graph.animatedPolarPlot.example.image=images/feedback_example_polarPlot_armenian.svg
 feedback.graph.animatedPolarPlot.example.text=<p><b>(1)</b> Այս օրինակում սպիտակ կետը շատ մոտ է դեղինին։ Սա նշանակում է, որ ստորև ցուցադրվող ամսում այս չատն այլ ամիսների կամ չատերի համեմատ ավելի ինտենսիվ էր։ Այս օրինակում ընդամենը երկու թափանցիկ սպիտակ կետ կա, քանի որ տվյալները հասանելի են  կարճ ժամանակահատվածի համար։ </p><p><b>(2)</b> Այս օրինակում թափանցիկ կետեր գրեթե չեն երևում, քանի որ դրանք գտնվում են նույն տեղում ու համընկնում են։ Պատճառն այն է, որ այս չատում հաղորդակցության ինտենսիվությունը համեմատաբար կայուն է։ </p><p><b>(3)</b> Ի տարբերություն (2)-ի, այստեղ շատ թափանցիկ կետեր կան. այսինքն, ինտենսիվությունը շատ է փոխվել ամիսների ընթացքում։ Ցուցադրվող ամսվա համար խոշոր սպիտակ կետն ավելի հեռու է, քան թափանցիկ կետերից  շատերը, ինչը նշանակում է, որ նախկինում եղել են ամիսներ, երբ հաղորդակցությունն այս չատում ավելի ինտենսիվ է եղել։ Չնայած դրան եղել են նաև ամիսներ, երբ ինտենսիվությունն ավելի ցածր է եղել։ </p><p><b>(4)</b> Սեղմեք այստեղ պատկերը ներբեռնելու համար։</p>
-<<<<<<< HEAD
-
-=======
->>>>>>> 9145d0bc
+
 # animatedHorizontalBarChart
-
 feedback.graph.animatedHorizontalBarChart.title=Ուղարկած բառերի ընդհանուր քանակ
 feedback.graph.animatedHorizontalBarChart.description=Այստեղ կարող եք տեսնել, թե գումարային քանի բառ եք գրել ամեն ամսում։ Ներքևում կարող եք տեսնել ժամանակն ու ընտրել Ձեզ հետաքրքրող տարին ու ամիսը։ Սեղմեք <a style="font-weight:bold" href="#animatedHorizontalBarChartExplanation" data-toggle="modal" data-target="#animatedHorizontalBarChartExplanation">այստեղ</a> բացատրական օրինակ տեսնելու համար։
 feedback.graph.animatedHorizontalBarChart.legend=Ուղարկած բառեր
 feedback.graph.animatedHorizontalBarChart.xAxis=Ուղարկած բառերի քանակ
 feedback.graph.animatedHorizontalBarChart.example.image=images/feedback_example_horizontalBarChart_armenian.svg
 feedback.graph.animatedHorizontalBarChart.example.text=<p><b>(1)</b> Այս օրինակում ամենաշատ բառերն է ուղարկվել  F9, F10 կոնտակտներին՝ 140 հազարից ավել.</p><p><b>(2)</b> Ի տարբերություն (1)-ի,այստեղ ամենաքիչ բառերն են ուղարկվել։</p><p><b>(3)</b> Այստեղ ցուցադրված են տարին ու ամիսը։ Կարող եք տեսնել, թե քանի բառ է ուղարկվել տարբեր չատերում յուրաքանչյուր ամիս։</p><p><b>(4)</b> Սեղմեք այստեղ պատկերը ներբեռնելու համար։</p>
-<<<<<<< HEAD
-
-=======
->>>>>>> 9145d0bc
+
 # horizontalBarChart overall
-
 feedback.graph.horizontalBarChartOverall.description=Այս գրաֆիկը ցույց է տալիս ուղարկած ու ստացած բառերի ընդհանուր քանակը բոլոր չատերում։
 feedback.graph.horizontalBarChartOverall.legend.sent=Ուղարկած բառեր
 feedback.graph.horizontalBarChartOverall.legend.received=Ստացած բառեր
 feedback.graph.horizontalBarChartOverall.xAxis=Բառերի քանակ
 feedback.graph.horizontalBarChartOverall.yAxis.sent=Ուղարկած
 feedback.graph.horizontalBarChartOverall.yAxis.received=Ստացած
-<<<<<<< HEAD
-
-=======
->>>>>>> 9145d0bc
+
 # slidingWindowMean of sent and received words plot
-
 feedback.graph.slidingWindowMean.description=Այստեղ կարող եք տեսնել ուղարկած ու ստացած բառերի քանակը ըստ օրերի (ավելի կոնկրետ՝ մենք հաշվում ենք միջին արժեքն այսպես կոչված սահող պատուհանի մեթոդով 30 օրվա համար)։ Վերին ձախ մասում կարող եք ընտրել առանձին չատեր ու ուսումնասիրել, թե քանի բառ եք ուղարկել այդ չատում։ <br><br> <i>Եթե <u>ստացված բառերի համար</u> ոչ մի արժեք չի ցուցադրվում, ապա այդ արժեքները թաքցված են տվյալների գաղտնիությունից ելնելով։ Մենք ցուցադրում ենք միայն այն տվյալները, որոնց դեպքում հնարավոր չէ ուղիղ ինֆորմացիա ստանալ ձեր առանձին կոնտակների վարքի մասին, քանի որ Դուք, այլ ոչ թե նրանք են մասնակցության համաձայնություն տվել։ </i>
 feedback.graph.slidingWindowMean.legend.sent=Ուղարկած բառեր
 feedback.graph.slidingWindowMean.legend.received=Ստացած բառեր
@@ -306,32 +234,20 @@
 feedback.graph.slidingWindowMean.yAxis=Բառերի միջին քանակ
 feedback.graph.slidingWindowMean.example.image=images/feedback_example_slidingWindowMean_english.svg
 feedback.graph.slidingWindowMean.example.text=<p class="text-left"><b>(1)</b>Այս օրինակում կարելի է տեսնել ստացված ու ուղարկված նամակների զգալի աճ։ Այս ժամանակահատվածում ուղարկված բառերն ավելի շատ են, քան ստացված բառերը։ </p><p class="text-left"><b>(2)</b> Այստեղ ուղարկված ու ստացված բառերի աճն ավելի մեծ է, սակայն ավելի շատ բառեր են ստացվել քան ուղարկվել նշված ժամանակահատվածում։</p>
-<<<<<<< HEAD
-
-=======
->>>>>>> 9145d0bc
+
 # dailySentReceivedWords plot
-
 feedback.graph.dailySentReceived.description=Այս գրաֆիկը ցույց է տալիս Ձեր ուղարկած ու ստացած բառերի ճշգրիտ քանակն ըստ օրերի։
 feedback.graph.dailySentReceived.legend.sent=Ստացած բառեր
 feedback.graph.dailySentReceived.legend.received=Ուղարկած բառեր
 feedback.graph.dailySentReceived.yAxis=Բառերի քանակ
-<<<<<<< HEAD
-
-=======
->>>>>>> 9145d0bc
+
 # monthlySentReceivedWords plot
-
 feedback.graph.monthlySentReceived.description=Այս գրաֆիկը ցույց է տալիս Ձեր ուղարկած ու ստացած բառերի ճշգրիտ քանակն ըստ օրերի։ Վերին ձախ մասում կարող եք ընտրել առանձին չատեր ու ուսումնասիրել, թե քանի բառ եք ուղարկել այդ չատում։
 feedback.graph.monthlySentReceived.legend.sent=Ուղարկած բառեր
 feedback.graph.monthlySentReceived.legend.received=Ստացած բառեր
 feedback.graph.monthlySentReceived.yAxis=Հաղորդագրությունների քանակ
-<<<<<<< HEAD
-
-=======
->>>>>>> 9145d0bc
+
 # dailyActivityTimes plot
-
 feedback.graph.dailyActivityHoursPlot.description=Այս գրաֆիկում կարող եք տեսնել, թե օրվա որ ժամերին եք ավելի ակտիվ՝ տրամադրված տվյալների ամբողջ ժամանակահատվածի համար։ Ավելի մուգ քառակուսիները նշանակում են, որ այդ ժամին սովորականից ավելի ակտիվ եք եղել։ Եթե գույնն ավելի բաց է, ապա միջինից քիչ բառեր եք ուղարկել։  Ավելի մանրամասն տեսնելու համար կարող եք սեղմել գրաֆիկի վրա ու մկնիկը աջ կամ ձախ տանելով  ընտրել նախընտրած ժամանակահատվածը։ Սեղմեք <a style="font-weight:bold" href="#dailyActivityHoursPlotExplanation" data-toggle="modal" data-target="#dailyActivityHoursPlotExplanation"> այստեղ</a>բացատրական օրինակի համար։
 feedback.graph.dailyActivityHoursPlot.yAxis=Ժամանակ
 feedback.graph.dailyActivityHoursPlot.moreThanAverage=Ձեր միջինից ավել
@@ -339,12 +255,8 @@
 feedback.graph.dailyActivityHoursPlot.lessThanAverage=Ձեր միջինից պակաս
 feedback.graph.dailyActivityHoursPlot.example.image=images/feedback_example_dailyActivityHoursPlot_armenian.svg
 feedback.graph.dailyActivityHoursPlot.example.text=<p><b>(1)</b> Այս օրինակում կարող եք տեսնել ակտիվ ժամերի փոփոխություն։ Դատարկ քառակուսիները մատնանշում են օրվա այն ժամերը, որոնց ընթացքում հաղորդագրություններ չեք ուղարկել <b>(2)</b>-րդ հատվածում դա համապատասխանում է  8:00-ից 12:00-ն ընկած ժամանակահատվածին։ Սակայն <b>(3)</b>-րդ օրինակում  հաղորդագրություններ չեն ուղարկվել 2:00-ից 6:00-ը։ Պատճառը կարող է լինել այլ ժամային գոտի տեղափոխվելը կամ քնի ռեժիմի փոփոխությունը։ </p><p><b>(4)</b>-րդ օրինակում ավելի մուգ քառակուսիներ են երևում։ Հետևաբար, այս ժամանակահատվածում ավելի շատ հաղորդագրություններ են ուղարկվել քան սովորաբար։ </p><p><b>(5)</b>  Սեղմեք այստեղ պատկերը ներբեռնելու համար։</p>
-<<<<<<< HEAD
-
-=======
->>>>>>> 9145d0bc
+
 # dayPartsPlot overall
-
 feedback.graph.dayPartsOverall.description=Այստեղ կարող եք տեսնել ստացած կամ ուղարկած բառերի բաշխվածությունը օրվա տարբեր հատվածների միջև։ Սրանք նվիրաբերված տվյալների ամբողջ ժամանակահատվածին վերաբերող արժեքներն են։
 feedback.graph.dayPartsOverall.legend.sent=Ուղարկած բառեր
 feedback.graph.dayPartsOverall.legend.received=Ստացած բառեր
@@ -352,23 +264,15 @@
 feedback.graph.dayPartsOverall.xAxis=Օրվա չորս հատվածները
 feedback.graph.dayPartsOverall.example.image=images/feedback_example_dayPartsPlot_english.svg
 feedback.graph.dayPartsOverall.example.text=<p class="text-left"><b>(1)</b> Այս օրինակում, կեսգիշերից մինչև 6:00 AM ու 6:00 AM-ից մինչև կեսօր բառերի  10%-ից քիչ քանակն է փոխանակվել։ Օրվա այդ հատվածներին ուղարկված բառերի քանակը փոքր-ինչ գերազանցում է ուղարկցածներին։ </p><p class="text-left"><b>(2)</b> Մյուս կողմից կեսօրից մինչև 6:00 PM հաղորդագրությունների մոտ 40%-ն է փոխանակվել։ <br>  6:00 PM-ից մինչև կեսգիշեր բառերի 45%-ից պակաս քանակ է փոխանակվել. Օրվա այս հատվածներին ավելի շատ բառեր են ստացվել քան ուղարկվել։ </p>
-<<<<<<< HEAD
-
-=======
->>>>>>> 9145d0bc
+
 # animatedDayPartsPlot monthly
-
 feedback.graph.dayPartsMonthly.description=Ի տարբերություն վերևի գրաֆիկի՝ այստեղ կարող եք տեսնել թե ինչպես է Ձեր ակտիվությունը բաշխված օրվա տարբեր հատվածների մեջ՝  <u>ըստ ամիսների</u>։
 feedback.graph.dayPartsMonthly.legend.sent=Ուղարկած բառեր
 feedback.graph.dayPartsMonthly.legend.received=Ստացած բառեր
 feedback.graph.dayPartsMonthly.yAxis=Բառերի տոկոս
 feedback.graph.dayPartsMonthly.xAxis=Օրվա չորս հատվածները
-<<<<<<< HEAD
-
-=======
->>>>>>> 9145d0bc
+
 # responseTimesBarChart
-
 feedback.graph.responseTimeBarChart.description=Այստեղ պատկերված է, թե ինչ արագությամբ եք Դուք կամ Ձեր կոնտակտները պատասխանում միմյանց հաղորդագրություններին։ Կարող եք տեսնել, թե Ձեր կամ Ձեր կոնտակտների պատասխանների քանի տոկոսն է ուղարկվում  1 րոպեից քիչ,  1-2 րոպե, 3-5 րոպե, 6-15 րոպե, 16-30 րոպե, 31-60 րոպե, կամ  60 րոպեից ավել ժամանակահատվածում։ 60 րոպեն գերազանցող հաղորդագրություններն արտահայտում են համեմատաբար երկար ընդհատումները։ Սեղմեք <a style="font-weight:bold" href="#responseTimeBarChartExplanation" data-toggle="modal" data-target="#responseTimeBarChartExplanation">այստեղ</a> բացատրական օրինակի համար։
 feedback.graph.responseTimeBarChart.legend.donor=Ձեր պատասխանների արագությունը
 feedback.graph.responseTimeBarChart.legend.friends=Կոնտակտների պատասխանների արագությունը
@@ -376,38 +280,26 @@
 feedback.graph.responseTimeBarChart.xAxis=Պատասխանի արագություն
 feedback.graph.responseTimeBarChart.example.image=images/feedback_example_responseTimeBarChart_armenian.svg
 feedback.graph.responseTimeBarChart.example.text=<p><b>(1)</b> Այս օրինակում կարող եք տեսնել, որ պատասխանների ավելի քան 40%-ը ուղարկվել է 1 րոպեից քիչ ժամանակում. Մոտ 30%-ը ուղարկվել կամ ստացվել է 1-2 րոպեում, այսինքն՝ ընդհանուր պատասխանների մոտ 70%-ը երկու րոպեից քիչ ժամանակում է ստացվել։ </p><p><b>(2)</b> Սեղմեք այստեղ պատկերը ներբեռնելու համար։</p>
-<<<<<<< HEAD
-
-=======
->>>>>>> 9145d0bc
+
 # responseTimeBarChart monthly
-
 feedback.graph.responseTimeBarChartMonthly.description=Այստեղ կարող եք տեսնել  Ձեր պատասխանների արագությունն <u>ըստ ամիսների։</u> Գրաֆիկը ցույց է տալիս, թե Ձեր պատասխանների քանի տոկոսն է ընկնում նշված միջակայքում։ Այսինքն, կարող եք տեսնել, թե Ձեր պատասխանների քանի տոկոսն է հետևել մեկ րոպեից քիչ, 1-2, 3-5, 6-15, 16-30, 31-60 րոպե կամ 60 րոպեից ավել ժամանակում։
 feedback.graph.responseTimeBarChartMonthly.legend.donor=Ձեր պատասխանների արագությունը
 feedback.graph.responseTimeBarChartMonthly.legend.friends=Կոնտակտների պատասխանների արագությունը
 feedback.graph.responseTimeBarChartMonthly.yAxis=Պատասխանների տոկոսը
 feedback.graph.responseTimeBarChartMonthly.xAxis=Պատասխանի ժամանակը
-<<<<<<< HEAD
-
-=======
->>>>>>> 9145d0bc
+
 # breaksInConv plot
-
 feedback.graph.breaksInConv.description=This graph shows for the selected chat per month the longest consecutive period in days, in which no message was written in this chat. Click <a style="font-weight:bold" href="#breaksInConvExplanationModal" data-dismiss="modal" data-toggle="modal" data-target="#breaksInConvExplanationModal">HERE</a> to see an explanation with an example.
 feedback.graph.breaksInConv.yAxis=Longest period in days without a message
 feedback.graph.breaksInConv.days=Day/s
 feedback.graph.breaksInConv.example.image=images/feedback_example_breaksInConv_english.svg
 feedback.graph.breaksInConv.example.text=<p class="text-left"><b>(1)</b> In this example, in the on the top left selected chat, the longest periods without contact in this first period were mostly under 5 days. For example, in January 2019 (the first month), the length of the longest period without a message is less than 5 days. I.e. in that month, there was no time in the chat when not a single message was written for more than 5 days.</p><p class="text-left"><b>(2)</b> In contrast to (1), the lengths of the conversation pauses are already significantly longer in this area. In some months the longest period without a message is about 10 days. In two months in this time period, there was no activity in this chat for almost 20 days straight.</p><p class="text-left"><b>(3)</b> A dot is visible here, showing that there was not a single message in the selected chat for the whole of July 2021.</p><p class="text-left"><b>(4)</b> Click this icon to download the graph.</p>
+
 # provided by Astrid
-
-<<<<<<< HEAD
-# provided by Astrid
-
 feedback.graph.loading=Գրաֆիկը բեռնվում է
 feedback.buttons.complete-survey.caption=Լրացնել հարցաշարը
 
 # data protection page
-
 data-protection.title=Գաղտնության քաղաքականություն
 data-protection.technical-details.title=Կայքի անանանուն օգտագործում
 data-protection.technical-details.body1=Կայքում գտնվելիս ոչ մի անձնական ինֆորմացիա չի գրանցվում։ Երբ Ձեր բրաուզերից մուտք եք գործում մեր կայք, բրաուզերը համացանցի միջոցով մեր սերվերի հետ կապ հաստատելու համար փոխանցում է Ձեր IP-հասցեն։  Ձեր IP-հասցեն փոփոխվում է և երկարաժամկետ չի պահպանվում՝ վերացնելով նույնականացման հնարավորությունը։
@@ -415,24 +307,10 @@
 data-protection.technical-details.body3=Կայքից դուրս գալուց հետո այս տվյալներն ավտոմատ կերպով ջնջվում են և ոչ մի կերպ չեն պահպանվում։
 data-protection.technical-details.body4=Այս կայքն օգտագործում է cookie-ներ տեխնիկական գործառույթներն ապահովելու համար։ Cookie-ները տեքստային ֆայլեր են, որոնք պարունակում են ինֆորմացիա օգտագործվող ծառայությունների մասին և պահպանվում են Ձեր սարքում, եթե թույլատրված են բրաուզերի կարգավորումներում։ Cookie-ները չեն կարող ծրագրեր տեղադրել կամ վիրուսներ տարածել։ Մեր կայքն օգտագործում է միայն այնպիսի cookie-ներ, որոնք ինֆորմացիա են պահպանում ներկա այցի ընթացքում, բայց ջնջվում են այցից անմիջապես հետո։ Ոչ մի նույնականացում հնարավոր չէ այս cookie-ների միջոցով։
 data-protection.participation.title=Մասնակցություն
-=======
-feedback.graph.loading=Գրաֆիկը բեռնվում է
-feedback.buttons.complete-survey.caption=Լրացնել հարցաշարը
-# data protection page
-
-data-protection.title=Գաղտնության քաղաքականություն
-data-protection.technical-details.title=Կայքի անանանուն օգտագործում
-data-protection.technical-details.body1=Կայքում գտնվելիս ոչ մի անձնական ինֆորմացիա չի գրանցվում։ Երբ Ձեր բրաուզերից մուտք եք գործում մեր կայք, բրաուզերը համացանցի միջոցով մեր սերվերի հետ կապ հաստատելու համար փոխանցում է Ձեր IP-հասցեն։  Ձեր IP-հասցեն փոփոխվում է և երկարաժամկետ չի պահպանվում՝ վերացնելով նույնականացման հնարավորությունը։
-data-protection.technical-details.body2=Երբ մուտք եք գործում մեր կայք, հետևյալ տեխնիկական տվյալներն են փոխանցվում՝ հարցված ֆայլի անունը,  այցի ժամանակը, փոխանցվող տվյալների ծավալը, տեղեկություն փոխանցման հաջողության մասին, URL-ը որից  հարցում է կատարվել, օպերացիոն համակարգը, բրաուզերի տեսակն ու  փոփոխված IP-հասցեն։
-data-protection.technical-details.body3=Կայքից դուրս գալուց հետո այս տվյալներն ավտոմատ կերպով ջնջվում են և ոչ մի կերպ չեն պահպանվում։
-data-protection.technical-details.body4=Այս կայքն օգտագործում է cookie-ներ տեխնիկական գործառույթներն ապահովելու համար։ Cookie-ները տեքստային ֆայլեր են, որոնք պարունակում են ինֆորմացիա օգտագործվող ծառայությունների մասին և պահպանվում են Ձեր սարքում, եթե թույլատրված են բրաուզերի կարգավորումներում։ Cookie-ները չեն կարող ծրագրեր տեղադրել կամ վիրուսներ տարածել։ Մեր կայքն օգտագործում է միայն այնպիսի cookie-ներ, որոնք ինֆորմացիա են պահպանում ներկա այցի ընթացքում, բայց ջնջվում են այցից անմիջապես հետո։ Ոչ մի նույնականացում հնարավոր չէ այս cookie-ների միջոցով։
-data-protection.participation.title=Մասնակցություն
-# now get basically all the text from the consent page...
-
 data-protection.participation.usage.title=Տվյալների օգտագործում
 data-protection.participation.usage.body=Տվյալներն ու ուսումնասիրության արդյունքները հրապարակվելու են գիտական ամսագրերում։ Հրապարակված տվյալները լինելու են անանուն, այսինքն մարդկանց նույնականացումն անհնար է։ Ամբողջովին անանուն տվյալները պահպանելու ենք հետազոտական պահոցում և կարող ենք տրամադրել այլ գիտնականների։
+
 # Text appearing on multiple pages
-
 language.current=Հայ
 language.options.ger=Deutsch
 language.options.eng=English
@@ -458,8 +336,8 @@
 no=Ոչ
 actions.previous=Հետ
 actions.next=Շարունակել
+
 # Data source specific text
-
 whatsapp.instructions.p1.title=Ի՞նչ սարք պետք է օգտագործել մասնակցության համար
 whatsapp.instructions.p1.body=Պետք է օգտագործել այն հեռախոսը, որով օգտվում եք WhatsApp-ից։ Ուշադրություն դարձրեք, որ օգտագործեք այնպիսի սարք, որին ուրիշները հասանելիություն չունեն։
 whatsapp.instructions.p2.title=Ի՞նչ չատ ընտրել
@@ -468,8 +346,8 @@
 whatsapp.instructions.p3.body=Խորհուրդ ենք տալիս մասնակցությունից հետո ներբեռնած ֆայլերը  ջնջել Ձեր սարքից և էլ․փոստից։ Ուշադրություն դարձրեք, որ տվյալները վերջնականապես հեռացվեն սարքից, ոչ թե տեղափոխվեն զամբյուղ։ Ֆայլերը ջնջելու մասին լրացուցիչ ինֆորմացիա կարող եք ստանալ  <a target="_blank" href="https://safecomputing.umich.edu/protect-yourself/prepare-devices-disposal/securely-delete-files">այստեղ</a>։
 whatsapp.description_html=<i>Note: The chat export function is not supported by all WhatsApp versions! <strong> Exporting and saving WhatsApp data does not work with the WhatsApp web version. Also, on different Android versions, you may not be able to store your data locally on your device.</i></strong> <br><br>From time to time, most people discuss important matters with other people, and we need people we can depend on for help. These can be family, friends, or people who have been really helpful to you – what we are interested in are the ones that you are most likely to talk about really important matters in your life. <br><br>Please choose <strong>5</strong> chats with people with whom you discuss important matters in your life (group chats are possible too). Please bear in mind that the chats can only be downloaded one after the other. Multiple selection of chats is currently not supported.
 whatsapp.external-documentation_html=Տվյալների ներբեռնման պաշտոնական հրահանգները կարող եք ստանալ այստեղ՝  <a target="_blank" href="https://faq.whatsapp.com/618575946635920/?cms_platform=iphone&helpref=platform_switcher" target="_blank">iOS</a> կամ <a target="_blank" href="https://faq.whatsapp.com/en/android/23756533" target="_blank">Android</a>։
+
 #Download and Donation procedure: whatsapp
-
 whatsapp.donation-procedure.1=Հեռախոսով բացեք WhatsApp հավելվածը։
 whatsapp.donation-procedure.2=Ընտրեք Ձեզ համար առավել կարևոր չատերը (մոտ ընկերներ և այլն)։
 whatsapp.donation-procedure.3=Բացեք չատերից մեկը։
@@ -493,8 +371,8 @@
 facebook.instructions.p3.body=Խորհուրդ ենք տալիս մասնակցությունից հետո ներբեռնած ֆայլերը  ջնջել Ձեր սարքից կամ էլ․ հասցեից։ Ուշադրություն դարձրեք, որ տվյալները վերջնականապես հեռացվեն սարքից, ոչ թե տեղափոխվեն զամբյուղ։ Ֆայլերը ջնջելու մասին լրացուցիչ ինֆորմացիա կարող եք ստանալ <a target="_blank" href="https://safecomputing.umich.edu/protect-yourself/prepare-devices-disposal/securely-delete-files">այստեղ</a> կամ <a target="_blank" href="https://wethegeek.com/best-file-data-shredder-apps-to-permanently-delete-data-from-android/">wethegeek.com</a> և <a target="_blank" href="https://appletoolbox.com/how-to-delete-files-permanently-from-the-files-app-on-iphone-and-ipad/">appletoolbox.com</a> կայքերում.
 facebook.description_html=Facebook-ին Ձեր տվյալները ներբեռնելու հայտ ուղարկեք։ Երբ տվյալները պատրաստ լինեն, կստանաք ծանուցում։ Տվյալները ներբեռնելուց հետո կարող եք սկսել մասնակցությունը։  <strong>Քանի որ Facebook-ից ներբեռնված ֆայլերը կարող են մեծ լինել, խորհուրդ ենք տալիս օգտագործել համակարգիչ։</strong>
 facebook.external-documentation_html=Տվյալների ներբեռնման պաշտոնական հրահանգները կարող եք ստանալ <a target="_blank" href="https://www.facebook.com/help/contact/2032834846972583" target="_blank">այստեղ</a>։
+
 #Download and Donation procedure: Facebook
-
 facebook.donation-procedure.1=Մուտք գործեք Facebook-ի Ձեր հաշիվ։
 facebook.donation-procedure.2=Վերին ձախ մասում սեղմեք Ձեր նկարի վրա և ընտրեք «Կարգավորումներ և գաղտնիություն» տարբերակը։
 facebook.donation-procedure.3=Ընտրեք «Կարգավորումներ» տարբերակը, ապա՝ «Ձեր տվյալները»։
@@ -507,211 +385,8 @@
 facebook.donation-procedure.10=Ծանուցումը ստանալուց հետո հետ վերադարձեք  կարգավորումների «Ձեր տվյալները» հատված, ապա՝ «Ներբեռնել ձեր տվյալները»։ Այժմ կարող եք այստեղից ներբեռնել տրամադրված ֆայլերը։
 facebook.instruction.gif=facebook_hy.mp4
 facebook.logo=f-logo.svg
-instagram.instructions.p1.title=Ի՞նչ սարք պետք է օգտագործել մասնակցության համար
-instagram.instructions.p1.body=Ուշադրություն դարձրեք, որ օգտագործեք այնպիսի սարքեր, որոնց ուրիշները հասանելիություն չունեն։
-instagram.instructions.p2.title=Ինչքա՞ն է տևում տվյալների ներբեռնումը  Instagram-ից
-instagram.instructions.p2.body=Տվյալների պահանջումը կատարվում է կայքի կարգավորումներում մի քանի տարբերակ ընտրելով (տես ստորև): Երբ տվյալները պատրաստ լինեն ներբեռնման համար, Instagram-ից ծանուցում կստանաք։ Այդ ժամանակ կարող եք ներբեռնել տվյալները Ձեր համակարգիչ ու սկսել մասնակցությունը։
-instagram.instructions.p3.title=Ինչպե՞ս կարող եմ ներբեռնած տվյալները ջնջել իմ սարքից
-instagram.instructions.p3.body=Խորհուրդ ենք տալիս մասնակցությունից հետո ներբեռնած ֆայլերը  ջնջել Ձեր սարքից կամ էլ․ հասցեից։ Ուշադրություն դարձրեք, որ տվյալները վերջնականապես հեռացվեն սարքից, ոչ թե տեղափոխվեն զամբյուղ։ Ֆայլերը ջնջելու մասին լրացուցիչ ինֆորմացիա կարող եք ստանալ <a target="_blank" href="https://safecomputing.umich.edu/protect-yourself/prepare-devices-disposal/securely-delete-files">այստեղ</a> կամ <a target="_blank" href="https://wethegeek.com/best-file-data-shredder-apps-to-permanently-delete-data-from-android/">wethegeek.com</a> և <a target="_blank" href="https://appletoolbox.com/how-to-delete-files-permanently-from-the-files-app-on-iphone-and-ipad/">appletoolbox.com</a> կայքերում.
-
-
-
-
-
-
-
-
-
-
-
-
-
-
-
-
-
-
-
-
-
-
-
-
-instagram.description_html=Instagram-ին Ձեր տվյալները ներբեռնելու հայտ ուղարկեք։ Երբ տվյալները պատրաստ լինեն, կստանաք ծանուցում։ Տվյալները ներբեռնելուց հետո կարող եք սկսել մասնակցությունը։
-instagram.external-documentation_html=Տվյալների ներբեռնման պաշտոնական հրահանգները կարող եք ստանալ  <a target="_blank" href="https://help.instagram.com/181231772500920?cms_id=181231772500920" target="_blank">այստեղ</a>.
->>>>>>> 9145d0bc
-
-# now get basically all the text from the consent page...
-
-
-<<<<<<< HEAD
-# Text appearing on multiple pages
-
-language.current=Հայ
-language.options.ger=Deutsch
-language.options.eng=English
-language.options.am=Հայերեն
-footer.title=Ստացե՞լ եք Ձեր տվյալները
-footer.projectNumber=Project No.: 01IS20046
-browser-warning.text=Ձեր օգտագործած բրաուզերը չի սպասարկվում, ուստի էջի անխափան ու ճիշտ աշխատանքը չի երաշխավորվում։ Խնդրում ենք այս կայքի համար օգտագործել  Chrome կամ Firefox բրաուզերների ամենաթարմ տարբերակները։
-reportProblem.button=Հաղորդել խնդրի մասին
-reportProblem.next=Շարունակել
-reportProblem.image=images/problemReport_eng.png
-reportProblem.title=Հաղորդել խնդրի մասին
-reportProblem.body=Եթե մասնակցելիս ինչ-որ խնդրի եք բախվում կամ էլ ուզում եք բարելավման առաջարկներ անել, խնդրում ենք օգտագործել էջի վերին աջ մասում գտնվող «Հաղորդել խնդրի մասին» կոճակը։ Մենք շարունակում ենք աշխատել հարթակը բարելավելու ուղղությամբ։ Շնորհակալություն։
-data-storage.body1_html=<em>Տվյալների նվիրաբերում-  </em> Մենք ստանում ենք միայն մետա-տվյալներ (հաղորդագրության երկարությունն ու ժամանակը, թվեր՝ հաղորդագրության մասնակիցների անունների փոխարեն), չենք ստանում հաղորդագրությունների բովանդակությունը (տեքստը կամ մասնակիցների անունները)։  Անձնական տվյալները չեն լքում Ձեր սարքը, քանի որ տվյալների մշակումը կատարվում է տեղում՝ Ձեր բրաուզերում։ Հետևաբար մենք չենք տեսնում հաղորդագրությունների բովանդակությունը։ Վերբեռնելուց առաջ կարող եք տեսնել, թե ինչ տվյալներ եք մեզ ուղարկում՝ համոզվելով, որ դրանք անանուն են։
-data-storage.body2_html=<em>Հարցաշար: </em>մասնակցությունը սկսելիս անհրաժեշտ է մի քանի սոցիոդեմոգրաֆիկ հարցի պատասխանել։ Այնուհետև կարող եք նվիրաբերել Ձեր տվյալներն ու ստանալ գրաֆիկներ։ Հարցաշարերից ստացված տվյալները ևս բոլորովին անանուն են և հավաքվում են <a target="_blank" href="https://www.limesurvey.org/support/faq/39-data-protection-and-policy">LimeSurvey</a> հարթակի օգնությամբ.
-links.learn-more=Իմանալ ավելին
-links.instructions=Մեկնարկ
-links.donation-info=Նվիրաբերել տվյալները
-links.donate=Այո, սկսել մասնակցությունը
-links.data-protection=Գաղտնիության քաղաքականություն
-links.imprint=Imprint
-links.reportProblem=https://survey.mbp.tf.uni-bielefeld.de/index.php?r=survey/index&sid=486423&lang=hy
-yes=Այո
-no=Ոչ
-actions.previous=Հետ
-actions.next=Շարունակել
-
-# Data source specific text
-
-whatsapp.instructions.p1.title=Ի՞նչ սարք պետք է օգտագործել մասնակցության համար
-whatsapp.instructions.p1.body=Պետք է օգտագործել այն հեռախոսը, որով օգտվում եք WhatsApp-ից։ Ուշադրություն դարձրեք, որ օգտագործեք այնպիսի սարք, որին ուրիշները հասանելիություն չունեն։
-whatsapp.instructions.p2.title=Ի՞նչ չատ ընտրել
-whatsapp.instructions.p2.body=Մարդիկ հաճախ կարիք ունեն կարևոր թեմաներով կիսվելու այն մարդկանց հետ, որոնց վստահում են։  Խոսքը ընտանիքի, ընկերների կամ այլ մարդկանց մասին է, որոնք Ձեզ աջակցել են։ <b>Ընտրեք հաղորդագրություններ այն մարդկանց հետ, որոնց հետ կարող եք խոսել Ձեր կյանքի կարևոր հարցերի մասին։</b> <br> <br><b>Ընտրեք 5-7 չատ այն մարդկանց հետ, որոնց հետ կարևոր թեմաներ եք քննարկում, կարող եք ընտրել նաև խմբային չատեր։ </b>
-whatsapp.instructions.p3.title=Ինչպե՞ս կարող եմ ներբեռնած տվյալները ջնջել իմ սարքից
-whatsapp.instructions.p3.body=Խորհուրդ ենք տալիս մասնակցությունից հետո ներբեռնած ֆայլերը  ջնջել Ձեր սարքից և էլ․փոստից։ Ուշադրություն դարձրեք, որ տվյալները վերջնականապես հեռացվեն սարքից, ոչ թե տեղափոխվեն զամբյուղ։ Ֆայլերը ջնջելու մասին լրացուցիչ ինֆորմացիա կարող եք ստանալ  <a target="_blank" href="https://safecomputing.umich.edu/protect-yourself/prepare-devices-disposal/securely-delete-files">այստեղ</a>։
-whatsapp.description_html=<i>Note: The chat export function is not supported by all WhatsApp versions! <strong> Exporting and saving WhatsApp data does not work with the WhatsApp web version. Also, on different Android versions, you may not be able to store your data locally on your device.</i></strong> <br><br>From time to time, most people discuss important matters with other people, and we need people we can depend on for help. These can be family, friends, or people who have been really helpful to you – what we are interested in are the ones that you are most likely to talk about really important matters in your life. <br><br>Please choose <strong>5</strong> chats with people with whom you discuss important matters in your life (group chats are possible too). Please bear in mind that the chats can only be downloaded one after the other. Multiple selection of chats is currently not supported.
-whatsapp.external-documentation_html=Տվյալների ներբեռնման պաշտոնական հրահանգները կարող եք ստանալ այստեղ՝  <a target="_blank" href="https://faq.whatsapp.com/618575946635920/?cms_platform=iphone&helpref=platform_switcher" target="_blank">iOS</a> կամ <a target="_blank" href="https://faq.whatsapp.com/en/android/23756533" target="_blank">Android</a>։
-
-#Download and Donation procedure: whatsapp
-
-whatsapp.donation-procedure.1=Հեռախոսով բացեք WhatsApp հավելվածը։
-whatsapp.donation-procedure.2=Ընտրեք Ձեզ համար առավել կարևոր չատերը (մոտ ընկերներ և այլն)։
-whatsapp.donation-procedure.3=Բացեք չատերից մեկը։
-whatsapp.donation-procedure.4=Սեղմեք վերին աջ մասում գտնվող երեք կետիկների վրա։
-whatsapp.donation-procedure.5=Իջեք ներքև, սեղմեք «Ավելին» (Ещё) տարբերակի վրա, ապա ընտրեք «Չատի արտահանում» (Экспорт чата) տարբերակը։ Եթե հարցվում է արտահանման տեսակը, ընտրեք «առանց մեդիայի» (Без файлов) տարբերակը։
-whatsapp.donation-procedure.6=Ընտրեք, թե որտեղ եք ցանկանում պահպանել ֆայլերը։ Կարող եք Ձեր անձնական էլ․հասցեով ինքներդ Ձեզ կամ Bluetooth-ի կամ Airdrop-ի միջոցով Ձեր համակարգչին ուղարկել։
-whatsapp.donation-procedure.7=Ներբեռնեք ֆայլերը Ձեր համակարգիչ։
-whatsapp.donation-procedure.8=Կրկնեք 3-7 հրահանգները բոլոր չատերի համար։
-whatsapp.instruction.gif=whatsapp_am.mp4
-whatsapp.instruction.gifiOS =whatsapp_eng_iOS.mp4
-whatsapp.instruction.gifAndroid =whatsapp_eng_android.mp4
-whatsapp.instruction.gif.subtitle=Սա Android համակարգով ստեղծված օրինակ է։ Այլ սարքերում քայլերը կարող են փոքր-ինչ տարբերվել, սակայն տրամաբանությունը նույնն է։
-whatsapp.instruction.gif.subtitle.iOS=Սա տեսանյութի համար օգտագործվել է iPhone։
-whatsapp.instruction.gif.subtitle.android=Այս տեսանյութի համար օգտագործվել է Android սարք։ Կախված սարքից՝ քայլերը կարող են փոքր-ինչ տարբերվել։
-whatsapp.logo=w-logo.svg
-facebook.instructions.p1.title=Ի՞նչ սարք պետք է օգտագործել մասնակցության համար
-facebook.instructions.p1.body=Ուշադրություն դարձրեք, որ օգտագործեք այնպիսի սարքեր, որոնց ուրիշները հասանելիություն չունեն։ Քանի որ Facebook-ից ներբեռնված ֆայլերը կարող են մեծ լինել, խորհուրդ ենք տալիս օգտագործել համակարգիչ։
-facebook.instructions.p2.title=Ինչքա՞ն է տևում տվյալների ներբեռնումը Facebook-ից
-facebook.instructions.p2.body=Տվյալների պահանջումը կատարվում է կայքի կարգավորումներում մի քանի տարբերակ ընտրելով (տես ստորև). Երբ տվյալները պատրաստ լինեն ներբեռնման համար,  Facebook-ից ծանուցում կստանաք։ Այդ ժամանակ կարող եք ներբեռնել տվյալները Ձեր համակարգիչ ու սկսել մասնակցությունը։
-facebook.instructions.p3.title=Ինչպե՞ս կարող եմ ներբեռնած տվյալները ջնջել իմ սարքից
-facebook.instructions.p3.body=Խորհուրդ ենք տալիս մասնակցությունից հետո ներբեռնած ֆայլերը  ջնջել Ձեր սարքից կամ էլ․ հասցեից։ Ուշադրություն դարձրեք, որ տվյալները վերջնականապես հեռացվեն սարքից, ոչ թե տեղափոխվեն զամբյուղ։ Ֆայլերը ջնջելու մասին լրացուցիչ ինֆորմացիա կարող եք ստանալ <a target="_blank" href="https://safecomputing.umich.edu/protect-yourself/prepare-devices-disposal/securely-delete-files">այստեղ</a> կամ <a target="_blank" href="https://wethegeek.com/best-file-data-shredder-apps-to-permanently-delete-data-from-android/">wethegeek.com</a> և <a target="_blank" href="https://appletoolbox.com/how-to-delete-files-permanently-from-the-files-app-on-iphone-and-ipad/">appletoolbox.com</a> կայքերում.
-facebook.description_html=Facebook-ին Ձեր տվյալները ներբեռնելու հայտ ուղարկեք։ Երբ տվյալները պատրաստ լինեն, կստանաք ծանուցում։ Տվյալները ներբեռնելուց հետո կարող եք սկսել մասնակցությունը։  <strong>Քանի որ Facebook-ից ներբեռնված ֆայլերը կարող են մեծ լինել, խորհուրդ ենք տալիս օգտագործել համակարգիչ։</strong>
-facebook.external-documentation_html=Տվյալների ներբեռնման պաշտոնական հրահանգները կարող եք ստանալ <a target="_blank" href="https://www.facebook.com/help/contact/2032834846972583" target="_blank">այստեղ</a>։
-
-#Download and Donation procedure: Facebook
-
-facebook.donation-procedure.1=Մուտք գործեք Facebook-ի Ձեր հաշիվ։
-facebook.donation-procedure.2=Վերին ձախ մասում սեղմեք Ձեր նկարի վրա և ընտրեք «Կարգավորումներ և գաղտնիություն» տարբերակը։
-facebook.donation-procedure.3=Ընտրեք «Կարգավորումներ» տարբերակը, ապա՝ «Ձեր տվյալները»։
-facebook.donation-procedure.4=«Ձեր տվյալները» հատվածում ընտրեք «Ներբեռնել ձեր տվյալները» տարբերակը։
-facebook.donation-procedure.5=Հաշիվների կենտրոնում սեղմեք «Ներբեռնել կամ փոխանցել տեղեկություններ» կոճակը։ Ընտրեք Ձեր հիմնական պրոֆիլը, այլ պրոֆիլների առկայության դեպքում հեռացրեք կապույտ նշանը։
-facebook.donation-procedure.6=Հաջորդ քայլի ժամանակ սեղմեք երկրորդ տարբերակի վրա՝ «Տեղեկությունների հատուկ տեսակներ»։ Նշեք բացառապես «Հաղորդագրություններ» և «Պրոֆիլի տեղեկություններ» տարբերակները։ Հաջորդ քայլով ընտրեք «Ներբեռնեք սարքում» տարբերակը։
-facebook.donation-procedure.7=Այնուհետև նշեք ամսաթվերի միջակայքը։ Հետաքրքիր գրաֆիկներ տեսնելու և հետազոտության համար արժեքավոր երկարաժամկետ տվյալներ տրամադրելու համար խնդրում ենք ընտրել <b>անցյալ տարի</b> տարբերակը, սակայն կարող եք նաև ավելի կարճ ժամանակ ընտրել։
-facebook.donation-procedure.8=Ձևաչափ հատվածում ընտրեք JSON տարբերակը։  Մեդիայի որակի համար ընտրեք ցածր տարբերակը։
-facebook.donation-procedure.9=Սեղմեք «Ստեղծել ֆայլեր» կոճակը։ Երբ տվյալները պատրաստ լինեն, կստանաք ծանուցում։ Այս գործընթացը կարող է ժամեր կամ մեկ օրից ավել տևել։
-facebook.donation-procedure.10=Ծանուցումը ստանալուց հետո հետ վերադարձեք  կարգավորումների «Ձեր տվյալները» հատված, ապա՝ «Ներբեռնել ձեր տվյալները»։ Այժմ կարող եք այստեղից ներբեռնել տրամադրված ֆայլերը։
-facebook.instruction.gif=facebook_hy.mp4
-facebook.logo=f-logo.svg
-=======
-
-
-
-
-
-
-
-
-
-
-
-
-
-instagram.donation-procedure.1=Մուտք գործեք Instagram-ի Ձեր հաշիվ։
-instagram.donation-procedure.2=Ձեր պրոֆիլում սեղմեք վերին աջ մասում գտնվող երեք գծերի վրա, ապա ընտրեք  "Ваши действия/Your activity":
-instagram.donation-procedure.3=Ամենաներքևում ընտրեք  “Скачать информацию/Download your information” տարբերակը։
-instagram.donation-procedure.4=Ընտրեք  “Скачать или перенести информацию/Download or transfer information” տարբերակը։ Ընտրեք ինստագրամյան Ձեր պրոֆիլը և շարժվեք առաջ։
-instagram.donation-procedure.5=Ընտրեք “Некоторые из Ваших данных/ Some of your information ” տարբերակը։
-instagram.donation-procedure.6=Ընտրեք “Сообщения/Messages ” ( “Ваши действия в  Instagram/Your Instagram activity” հատվածում) և “Личная информация/Personal information ” (“Личная информация/Personal information” հատվածում).
-instagram.donation-procedure.7=Սեղմեք "Далее " կոճակը.
-instagram.donation-procedure.8=Այնուհետև նշեք ամսաթվերի միջակայքը (диапазон/date range)։ Հետաքրքիր գրաֆիկներ տեսնելու և հետազոտության համար արժեքավոր երկարաժամկետ տվյալներ տրամադրելու համար խնդրում ենք ընտրել մեկ տարի տարբերակը, սակայն կարող եք նաև ավելի կարճ ժամանակ ընտրել։
-instagram.donation-procedure.9=Ձևաչափ հատվածում ընտրեք JSON տարբերակը։ Մեդիայի որակի համար ընտրեք ցածր տարբերակը։
-instagram.donation-procedure.10=Սեղմեք "Создать файлы/Create files" կոճակը. Երբ տվյալները պատրաստ լինեն, կստանաք ծանուցում։ Այս գործընթացը կարող է ժամեր կամ մեկ օրից ավել տևել։
-instagram.donation-procedure.11=Ծանուցումը ստանալուց հետո ներբեռնեք Ձեր տվյալները հետևելով 1-3 քայլերին, ապա "Доступные файлы/Available downloads"  ընտրելով։
-
-
-
-
-
-
-
-
-
-
-
-
-
-
-
-
-instagram.instruction.gif=instagram_rus.mp4
-instagram.logo=i-logo.svg
-
-
-
-
-
-
-
-
-
-
-
-
-
-
-
-
-# Imprint
-
-
-
-
-
-
-
-
-
-
-
-
-
-
-
-
-
-
-
-
-
-
-
-
->>>>>>> 9145d0bc
 
 # Download and Donation procedure: Instagram
-
 instagram.instructions.p1.title=Ի՞նչ սարք պետք է օգտագործել մասնակցության համար
 instagram.instructions.p1.body=Ուշադրություն դարձրեք, որ օգտագործեք այնպիսի սարքեր, որոնց ուրիշները հասանելիություն չունեն։
 instagram.instructions.p2.title=Ինչքա՞ն է տևում տվյալների ներբեռնումը  Instagram-ից
@@ -734,6 +409,7 @@
 instagram.instruction.gif=instagram_rus.mp4
 instagram.logo=i-logo.svg
 
+# Imprint
 
 imprint.title=Imprint
 imprint.imprint=Universität Bielefeld<br>Universitätsstrasse 25<br>D-33615 Bielefeld<p>National (0521) 106-00<br>International ++49 521 106-00</p><p>Telefax national (0521) 106-5844<br>Telefax international +49 521 106-5844</p><p>Prefix for the University: 0521-106-...</p><p>E-Mail: post@uni-bielefeld.de<br>Internet: <a href="https://www.uni-bielefeld.de" target="_blank">www.uni-bielefeld.de</a><p>Bielefeld University is a state-supported institution bound to public law. It is officially represented by the Rektor, Prof. Dr. Ing. Gerhard Sagerer.</p>
