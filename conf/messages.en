--- conflicted
+++ resolved
@@ -40,10 +40,6 @@
 # data storage text body is reused, see below
 
 learn-more.storage.body1_html=<strong><em>Data donation: </strong></em>When donating your interaction data, we extract metadata (e.g. length and timestamp of message as well as pseudonyms of conversation participants) and no actual contents (e.g. message text or name of message sender). To ensure that, we anonymize your data client-side, meaning that your private data is anonymized locally and does not leave your device. This means that we will never see the content of your conversations. Before uploading, we will show you a preview of the data so that you can verify it is sufficiently anonymous.
-<<<<<<< HEAD
-=======
-learn-more.storage.body2_html=<strong><em>Questionnaires: </strong></em>You first fill out questionnaires about your demographic information, your donation, your current mood, and your messaging behavior. You can then carry out the data donation and receive feedback. You then fill out other questionnaires on similar topics and the user-friendliness of the feedback. In the end you will receive a questionnaire regarding important life experiences in the last two years and your messaging behavior. These surveys will all take place anonymously, using <a target="_blank" href="https://www.limesurvey.org/support/faq/39-data-protection-and-policy">LimeSurvey</a>.
->>>>>>> b6a9ed78
 
 learn-more.data-handling.title=What happens to my data?
 learn-more.data-handling.body1=Since we are not collecting any names or other person-specific information, we will not be able to associate you with your data once the study has been completed - the donated data is anonymous. This means that your data cannot be deleted on request.
@@ -71,11 +67,7 @@
 consent.title=Informed Consent
 
 consent.about.title=Information about the Study
-<<<<<<< HEAD
 consent.about.body1=The aim of this study is to measure the dynamics of social interaction of people by leveraging their social media data. This study is completely anonymous and online. It includes only the donation of your anonymized social media data. After having downloaded your interaction data from a platform of your choice, participation in the study will only take about 5 minutes.
-=======
-consent.about.body1=The aim of this study is to measure the dynamics of social interaction of people by leveraging their social media data. This study is completely anonymous and online. It includes donation of your anonymized social media data as well as the completion of several online questionnaires. After having downloaded your interaction data from a platform of your choice, participation in the study will only take about 20 minutes.
->>>>>>> b6a9ed78
 consent.about.body2_html=By agreeing, you confirm that you have read and understood the background and process of this online study.
 
 consent.benefit.title=Benefits and risks
@@ -199,11 +191,7 @@
 feedback.title.interactionIntensity=Interaction Intensity
 feedback.title.dailyActivityTimes=Daily Activity Times
 feedback.title.responseTimes=Response Times
-<<<<<<< HEAD
 feedback.title.pleaseContinue=We hope you had exciting insights. Thanks a lot!
-=======
-feedback.title.pleaseContinue=We hope you had exciting insights.<br> Please continue to the next and final questionnaire of the study. Thanks a lot!
->>>>>>> b6a9ed78
 
 feedback.facebook.info=The potentially high number of facebook contacts could lead to a cluttered visualization. Therefore, in the following, only visualizations for your 7 (or less) Facebook chats with the most words are shown.
 
@@ -346,10 +334,6 @@
 browser-warning.text=You are using an unsupported browser. The page may not appear or work correctly as a result. Please use the latest version of Chrome or Firefox to view this page.
 
 data-storage.body1_html=<em>Data Donation: </em>When donating your interaction data, we extract metadata (e.g. length and timestamp of message as well as pseudonyms of conversation participants) and no actual contents (e.g. message text or name of message sender). To ensure that, we anonymize your data client-side, meaning that your private data is anonymized locally and does not leave your device. This means that we will never see the content of your conversations. Before uploading, we will show you a preview of the data so that you can verify it is sufficiently anonymous.
-<<<<<<< HEAD
-=======
-data-storage.body2_html=<em>Questionnaires: </em>You first fill out questionnaires about your demographic information, your donation, your current mood, and your messaging behavior. You can then carry out the data donation and receive feedback. You then fill out other questionnaires on similar topics and the user-friendliness of the feedback. In the end you will receive a questionnaire regarding important life experiences in the last two years and your messaging behavior. These surveys will all take place anonymously, using <a target="_blank" href="https://www.limesurvey.org/support/faq/39-data-protection-and-policy">LimeSurvey</a>.
->>>>>>> b6a9ed78
 
 links.learn-more=Learn more
 links.instructions=Start
