package services

import java.time.{LocalDateTime, ZoneOffset}

import config.FeedbackConfig
import models.api._
import models.domain.DonationDataSourceType
import models.domain.DonationDataSourceType.DonationDataSourceType
import org.scalatest.{FreeSpec, Matchers}

import scala.concurrent.duration._

final class MessageAnalysisServiceTest extends FreeSpec with Matchers {

  import MessageAnalysisServiceTest._

  "Producing graph data for social data" - {
    lazy val service = createService()

    testCases.foreach {
      case TestCase(name, socialData, expectedGraph) =>
        name - {
          lazy val result = service.produceGraphData(socialData)

          "should produce the correct data sources" in {
            result.keySet should contain theSameElementsAs expectedGraph.keySet
          }

          for (key <- result.keySet) {
            lazy val (
              expectedSentReceivedPerMonthPerConversation,
              expectedDailyWordsSentReceived,
              expectedDailySentReceivedPerConversation,
              expectedDailySentHoursPerConversation,
              expectedDailyReceivedHoursPerConversation,
              expectedResponseTimes,
              expectedAverageNumberOfMessages,
              expectedConversationsFriends) = expectedGraph(key)

            s"should produce the expected $key graph data points" in {
              result(key).sentReceivedPerMonthPerConversation should contain theSameElementsAs expectedSentReceivedPerMonthPerConversation
              result(key).dailyWordsSentReceived should contain theSameElementsAs expectedDailyWordsSentReceived
              result(key).dailySentReceivedPerConversation should contain theSameElementsAs expectedDailySentReceivedPerConversation
              result(key).dailySentHoursPerConversation should contain theSameElementsAs expectedDailySentHoursPerConversation
              result(key).dailyReceivedHoursPerConversation should contain theSameElementsAs expectedDailyReceivedHoursPerConversation
              result(key).responseTimes should contain theSameElementsAs expectedResponseTimes
              result(key).basicStatistics shouldBe expectedAverageNumberOfMessages
              result(key).conversationsFriends should contain theSameElementsAs expectedConversationsFriends
            }
          }
        }
    }
  }


  private def createService(responseTimeCutoff: Duration = 1.day, maxSampleSize: Int = 1000) =
    new MessageAnalysisService(new FeedbackConfig(responseTimeCutoff, maxSampleSize))
}


object MessageAnalysisServiceTest {
  case class TestCase(
                       name: String,
                       socialData: SocialData,
                       expectedGraph: Map[DonationDataSourceType, (
                           List[List[SentReceivedPoint]],
                           List[DailySentReceivedPoint],
                           List[List[DailySentReceivedPoint]],
                           List[List[DailyHourPoint]],
                           List[List[DailyHourPoint]],
                           List[AnswerTimePoint],
                           BasicStatistics,
                           List[List[String]]
                         )],
                     )

  private val donorName = "donor"

  private lazy val testCases =
    List[TestCase](singleConvoSingleMonth, singleConvoMultipleMonths, multipleConvos) // TODO should test more cases...

  lazy val singleConvoSingleMonth: TestCase = {
    val conversation =
      createConversation(DonationDataSourceType.Facebook, "Chat F1", (2017, 1, donorName), (2017, 1, "4"), (2017, 1, donorName))
    val socialData = SocialData(donorName, List(conversation))
    TestCase(
      "containing one conversation with three messages taking place in one month at the same date-time",
      socialData,
      Map(
        DonationDataSourceType.Facebook -> (
          List(List(SentReceivedPoint(2017, 1, 30, 15))), //sentReceivedPerMonthPerConversation -> wordCounts
          List(DailySentReceivedPoint(2017, 1, 1, 30, 15, getEpochSeconds(2017, 1, 1, 12, 30))), // dailyWordsGraphData
          List(List(DailySentReceivedPoint(2017, 1, 1, 30, 15, getEpochSeconds(2017, 1, 1, 12, 30)))), //dailyWordsGraphDataPerConversation
          List(List(DailyHourPoint(2017, 1, 1, 12, 0, 30, getEpochSeconds(2017, 1, 1, 12, 0)))), // dailyWordCountSentHoursPerConversation
          List(List(DailyHourPoint(2017, 1, 1, 12, 0, 15, getEpochSeconds(2017, 1, 1, 12, 0)))), // dailyWordCountReceivedHoursPerConversation
          List(
            AnswerTimePoint(0, isDonor = false, LocalDateTime.of(2017, 1, 1, 12, 0).toInstant(ZoneOffset.UTC).toEpochMilli),
            AnswerTimePoint(0, isDonor = true, LocalDateTime.of(2017, 1, 1, 12, 0).toInstant(ZoneOffset.UTC).toEpochMilli)
          ), // answerTimes
          BasicStatistics(2, 1, 30, 15, 1, 1, 2, 1), // average
          List(List("4")) // conversationsFriends
        )
      ),
    )
  }


  lazy val singleConvoMultipleMonths: TestCase = {
    val conversation = createConversation(
      DonationDataSourceType.Facebook,
      "Chat F1",
      (2017, 1, donorName),
      (2018, 3, donorName),
      (2008, 12, "someone")
    )
    val socialData = SocialData(donorName, List(conversation))
    TestCase(
      "containing one conversation spanning multiple months",
      socialData,
      Map(
        DonationDataSourceType.Facebook -> (
          List(List(SentReceivedPoint(2008, 12, 0, 15), SentReceivedPoint(2017, 1, 15, 0), SentReceivedPoint(2018, 3, 15, 0))), //sentReceivedPerMonthPerConversation -> wordCounts
          List(
            DailySentReceivedPoint(2008, 12, 1, 0, 15, getEpochSeconds(2008, 12, 1, 12, 30)),
            DailySentReceivedPoint(2017, 1, 1, 15, 0, getEpochSeconds(2017, 1, 1, 12, 30)),
            DailySentReceivedPoint(2018, 3, 1, 15, 0, getEpochSeconds(2018, 3, 1, 12, 30)),
          ), // dailyWordsGraphData
          List(
            List(
              DailySentReceivedPoint(2008, 12, 1, 0, 15, getEpochSeconds(2008, 12, 1, 12, 30)),
              DailySentReceivedPoint(2017, 1, 1, 15, 0, getEpochSeconds(2017, 1, 1, 12, 30)),
              DailySentReceivedPoint(2018, 3, 1, 15, 0, getEpochSeconds(2018, 3, 1, 12, 30))
            )
          ), //dailyWordsGraphDataPerConversation
          List(
            List(
              DailyHourPoint(2017, 1, 1, 12, 0, 15, getEpochSeconds(2017, 1, 1, 12, 0)),
              DailyHourPoint(2018, 3, 1, 12, 0, 15, getEpochSeconds(2018, 3, 1, 12, 0))
            )
          ), // dailyWordCountSentHoursPerConversation
          List(List(DailyHourPoint(2008, 12, 1, 12, 0, 15, getEpochSeconds(2008, 12, 1, 12, 0)))), // dailyWordCountReceivedHoursPerConversation
          List(
            AnswerTimePoint(
              (LocalDateTime.of(2017, 1, 1, 12, 0).toInstant(ZoneOffset.UTC).toEpochMilli - LocalDateTime.of(2008, 12, 1, 12, 0).toInstant(ZoneOffset.UTC).toEpochMilli).toInt,
              isDonor = true,
              LocalDateTime.of(2017, 1, 1, 12, 0).toInstant(ZoneOffset.UTC).toEpochMilli)
          ), // answerTimes
          BasicStatistics(2, 1, 30, 15,3, 3, 0, 0), // average
          List(List("someone")) // conversationsFriends
        )
      )
    )
  }


    lazy val multipleConvos: TestCase = {
      val firstConversation = createConversation(DonationDataSourceType.Facebook, "Chat F1", (2017, 1, donorName))
      val secondConversation =
        createConversation(DonationDataSourceType.Facebook, "Chat F1", (2017, 1, "someone else"), (2017, 2, donorName))
      val socialData =
        SocialData(
          donorName,
          List(firstConversation, secondConversation)
        )
      TestCase(
        "containing two conversations from different sources",
        socialData,
        Map(
          DonationDataSourceType.Facebook -> (
            List(List(SentReceivedPoint(2017, 1, 15, 0)), List(SentReceivedPoint(2017, 1, 0 ,15), SentReceivedPoint(2017, 2, 15, 0))), //sentReceivedPerMonthPerConversation -> wordCounts
            List(
              DailySentReceivedPoint(2017, 1, 1, 15, 15, getEpochSeconds(2017, 1, 1, 12, 30)),
              DailySentReceivedPoint(2017, 2, 1, 15, 0, getEpochSeconds(2017, 2, 1, 12, 30)),
            ), // dailyWordsGraphData
            List(
              List(
                DailySentReceivedPoint(2017, 1, 1, 15, 0, getEpochSeconds(2017, 1, 1, 12, 30)),
              ),
              List(
                DailySentReceivedPoint(2017, 1, 1, 0, 15, getEpochSeconds(2017, 1, 1, 12, 30)),
                DailySentReceivedPoint(2017, 2, 1, 15, 0, getEpochSeconds(2017, 2, 1, 12, 30)),
              )
            ), //dailyWordsGraphDataPerConversation
            List(
              List(
                DailyHourPoint(2017, 1, 1, 12, 0, 15, getEpochSeconds(2017, 1, 1, 12, 0)),
              ),
              List(
                DailyHourPoint(2017, 2, 1, 12, 0, 15, getEpochSeconds(2017, 2, 1, 12, 0)),
              )
            ), // dailyWordCountSentHoursPerConversation
            List(
              List(),
              List(DailyHourPoint(2017, 1, 1, 12, 0, 15, getEpochSeconds(2017, 1, 1, 12, 0)))
            ), // dailyWordCountReceivedHoursPerConversation
            List(
              AnswerTimePoint(
                (LocalDateTime.of(2017, 2, 1, 12, 0).toInstant(ZoneOffset.UTC).toEpochMilli - LocalDateTime.of(2017, 1, 1, 12, 0).toInstant(ZoneOffset.UTC).toEpochMilli).toInt,
                isDonor = true,
                LocalDateTime.of(2017, 2, 1, 12, 0).toInstant(ZoneOffset.UTC).toEpochMilli)
            ), // answerTimes
            BasicStatistics(2, 1, 30, 15, 2, 1, 1, 0), // average
            List(List(), List("someone else")) // conversationsFriends
          )
        )

      )

    }


  private def createConversation(
                                  donationDataSourceType: DonationDataSourceType,
                                  conversation_pseudonym: String,
                                  messages: (Int, Int, String)*,
                                ): Conversation = {
    val parsedMessages = messages.map {
      case (year, month, donor) =>
        val timestamp = LocalDateTime.of(year, month, 1, 12, 0).toInstant(ZoneOffset.UTC).toEpochMilli
        ConversationMessage(15, timestamp, Some(donor))
    }.toList

    val parsedMessagesAudio = messages.map {
      case (year, month, donor) =>
        val timestamp = LocalDateTime.of(year, month, 1, 12, 0).toInstant(ZoneOffset.UTC).toEpochMilli
        ConversationMessageAudio(15, timestamp, Some(donor))
    }.toList

    val participants = messages.map { case (_, _, sender) => sender }.distinct.toList

<<<<<<< HEAD
    Conversation(participants.lengthCompare(2) > 0, "123", participants, parsedMessages, donationDataSourceType, conversation_pseudonym, true)
=======
    Conversation(participants.lengthCompare(2) > 0, "123", participants, parsedMessages, parsedMessagesAudio, donationDataSourceType, true)
>>>>>>> 9145d0bc
  }

  private def getEpochSeconds(year: Int, month: Int, date: Int, hour: Int, minute: Int): Long = {
    LocalDateTime.of(year, month, date, hour, minute).toEpochSecond(ZoneOffset.UTC)
  }

}<|MERGE_RESOLUTION|>--- conflicted
+++ resolved
@@ -228,11 +228,7 @@
 
     val participants = messages.map { case (_, _, sender) => sender }.distinct.toList
 
-<<<<<<< HEAD
-    Conversation(participants.lengthCompare(2) > 0, "123", participants, parsedMessages, donationDataSourceType, conversation_pseudonym, true)
-=======
-    Conversation(participants.lengthCompare(2) > 0, "123", participants, parsedMessages, parsedMessagesAudio, donationDataSourceType, true)
->>>>>>> 9145d0bc
+    Conversation(participants.lengthCompare(2) > 0, "123", participants, parsedMessages, parsedMessagesAudio, donationDataSourceType, conversation_pseudonym, true)
   }
 
   private def getEpochSeconds(year: Int, month: Int, date: Int, hour: Int, minute: Int): Long = {
